--- conflicted
+++ resolved
@@ -12,11 +12,7 @@
         ('share/ament_index/resource_index/packages',
             ['resource/' + package_name]),
         ('share/' + package_name, ['package.xml']),
-<<<<<<< HEAD
-        ('share/' + package_name + '/launch', ['launch/waymo_launch.py'])
-=======
         (os.path.join('share', package_name, 'launch'), glob(os.path.join('launch', '*launch.[pxy][yma]*')))
->>>>>>> 66a5e689
     ],
     # Entferne tf-transformations, füge scipy hinzu (wird oft als Teil von numpy installiert, aber sicher ist sicher)
     install_requires=['setuptools', 'numpy', 'scipy'],
@@ -32,12 +28,9 @@
             'gui_debug_node = waymo.gui_debug_node:main',
             'obstacle_detection_node = waymo.obstacle_detection_node:main',
             'state_manager_node = waymo.state_manager_node:main',
-<<<<<<< HEAD
+            'passing_obstacle_node = waymo.passing_obstacle_node:main',
             'traffic_light_detection_node = waymo.traffic_light_detection_node:main',
-=======
-            'passing_obstacle_node = waymo.passing_obstacle_node:main',
             'keyboard_handler_node = waymo.keyboard_handler_node:main',
->>>>>>> 66a5e689
         ],
     },
 )