# parking_node.py
import sys
import traceback
import rclpy
from rclpy.node import Node
from rclpy.qos import QoSProfile, ReliabilityPolicy, HistoryPolicy
from geometry_msgs.msg import Twist
from sensor_msgs.msg import LaserScan
from nav_msgs.msg import Odometry
from std_msgs.msg import String, Float64, Bool
import math
import numpy as np
import time # Beibehalten für phase_start_time und Timeouts
from enum import Enum, auto

# Für Quaternionen-Euler-Umwandlung
from scipy.spatial.transform import Rotation as R


# --- Konstanten ---
NODE_NAME = 'parking_node'
STATE_PARKING = 'PARKING'
CMD_VEL_TOPIC = '/cmd_vel'
LASERSCAN_TOPIC = '/scan'
ODOM_TOPIC = '/odom'
ROBOT_STATE_TOPIC = '/robot/state'
LANE_OFFSET_TOPIC = '/lane/center_offset'
PARKING_FINISHED_TOPIC = '/parking/finished'
RECOMMENDED_SPEED_TOPIC = '/robot/recommended_speed'

# Fahrparameter
PARKING_LINEAR_SPEED = 0.15
MANEUVER_ANGULAR_SPEED_TURN = 0.8
MAX_ANGULAR_Z_LANE_FOLLOW = 0.35

# Laserscan Parameter
INITIAL_SCAN_ANGLE_MIN_DEG = 88.0
INITIAL_SCAN_ANGLE_MAX_DEG = 92.0
INITIAL_SCAN_ANGLE_MIN_RAD = math.radians(INITIAL_SCAN_ANGLE_MIN_DEG)
INITIAL_SCAN_ANGLE_MAX_RAD = math.radians(INITIAL_SCAN_ANGLE_MAX_DEG)
INITIAL_SPOT_DETECTION_DISTANCE = 0.25 # Distanz, um das initiale Schild zu erkennen

SPOT_SCAN_ANGLE_MIN_DEG = 70.0
SPOT_SCAN_ANGLE_MAX_DEG = 110.0
SPOT_SCAN_ANGLE_MIN_RAD = math.radians(SPOT_SCAN_ANGLE_MIN_DEG)
SPOT_SCAN_ANGLE_MAX_RAD = math.radians(SPOT_SCAN_ANGLE_MAX_DEG)
<<<<<<< HEAD
PARKING_SPOT_CLEAR_DISTANCE = 0.4 # Distanz, um zu prüfen, ob eine Parklücke frei ist

# Zeit- und Distanzparameter (Odometrie basiert)
INITIAL_STOP_DURATION = 0.0 # Kurzer Stopp nach Schilderkennung (kann beibehalten werden)
# DRIVE_TO_FIRST_SPOT_DURATION -> Ersetzt durch DISTANCE_AFTER_INITIAL_SIGN
# DRIVE_TO_NEXT_SPOT_DURATION -> Ersetzt durch DISTANCE_BETWEEN_SPOTS
STOP_BEFORE_SCAN_DURATION = 0.0 # Kurzer Stopp vor dem Scannen der Lücke
PARKING_DURATION = 10.0 # Wie lange im Parkplatz gewartet wird
MOVE_SPOT_DISTANCE = 0.26 # Distanz für das Ein- und Ausparken in die Lücke (nicht die Fahrt zur Lücke)
TURN_ANGLE_90_DEG = math.radians(89.0) # Korrekturwinkel für 90 Grad Drehungen
GOAL_TOLERANCE_ANGLE_RAD = math.radians(2.0) # Toleranz für Drehmanöver

# Neue Odometrie-basierte Distanzen
DISTANCE_AFTER_INITIAL_SIGN = 0.49  # Meter, 51cm nach dem Schild
DISTANCE_BETWEEN_SPOTS = 0.34       # Meter, 33cm von Parklücke zu Parklücke
ODOM_DISTANCE_TOLERANCE = 0.01      # Meter, Toleranz für das Erreichen der Zieldistanz (2cm)

# Timeouts für Odometrie-basierte Fahrten
TIMEOUT_INITIAL_DISTANCE = 15.0     # Sekunden, Timeout für die 51cm Fahrt
TIMEOUT_BETWEEN_SPOTS = 10.0        # Sekunden, Timeout für die 33cm Fahrten
TIMEOUT_MOVE_SPOT = 5.0          # Sekunden, Timeout für das Ein- und Ausparken in die Lücke
=======
PARKING_SPOT_CLEAR_DISTANCE = 0.4

# Zeit- und Distanzparameter
INITIAL_STOP_DURATION = 0.0
DRIVE_TO_FIRST_SPOT_DURATION = 5.2
DRIVE_TO_NEXT_SPOT_DURATION = 3.35
STOP_BEFORE_SCAN_DURATION = 0.0
PARKING_DURATION = 10.0
MOVE_SPOT_DISTANCE = 0.3
TURN_ANGLE_90_DEG = math.radians(90.0 - 2.0)
GOAL_TOLERANCE_ANGLE_RAD = math.radians(2.5)
>>>>>>> e0546cfa

MAX_PARKING_ATTEMPTS = 3


class ParkingPhase(Enum):
    IDLE = auto()
    DRIVING_FOR_INITIAL_LASER_SCAN = auto() # Fährt langsam, bis Laserscan Schild rechts erkennt
    INITIAL_SIGN_STOPPING = auto()          # Stoppt kurz nach Schilderkennung
    INITIAL_SIGN_WAITING = auto()           # Wartet kurz nach Schilderkennung
    DRIVING_INITIAL_DISTANCE_ODOM = auto()  # Fährt die ersten 51cm per Odometrie
    DRIVING_TO_NEXT_SPOT_ODOM = auto()      # Fährt 33cm zur nächsten Parklücke per Odometrie
    STOPPING_BEFORE_SCAN = auto()           # Stoppt kurz vor dem Scannen der Parklücke
    SCANNING_FOR_SPOT = auto()              # Scannt die Parklücke
    TURNING_RIGHT_FOR_PARKING = auto()      # Dreht nach rechts zum Einparken
    MOVING_INTO_SPOT = auto()               # Fährt in die Parklücke
    TURNING_LEFT_IN_SPOT_TO_PARK = auto()   # Korrektur Drehung links in der Parklücke
    WAITING_IN_SPOT = auto()                # Wartet in der Parklücke
    TURNING_LEFT_IN_SPOT_TO_GET_OUT = auto() # Dreht links zum Ausparken
    MOVING_OUT_OF_SPOT = auto()             # Fährt aus der Parklücke
    TURNING_RIGHT_FOR_LANE_FOLLOWING = auto()# Dreht rechts zurück zur Fahrspur
    MANEUVER_COMPLETE = auto()              # Parkmanöver abgeschlossen (oder fehlgeschlagen)


class ParkingNode(Node):
    def __init__(self):
        super().__init__(NODE_NAME)

        self.declare_parameter('fallback_parking_speed', 0.115)
        self.declare_parameter('max_driving_speed_in_parking_mode', 0.125)
        self.current_robot_state_from_manager = ""
        self.parking_phase = ParkingPhase.IDLE
        self.current_center_offset = 0.0
        self.initial_sign_laser_detected = False

        # Odometrie Daten
        self.current_pos_x = 0.0
        self.current_pos_y = 0.0
        self.current_yaw = 0.0

        # Für distanzbasierte Fahrten
        self.start_pos_x_segment = 0.0
        self.start_pos_y_segment = 0.0
        self.target_distance_segment = 0.0
        self.current_segment_max_duration = 0.0 # Timeout für das aktuelle Odom-Fahrsegment

        # Für Drehungen
        self.start_yaw_for_turn = 0.0
        self.target_yaw_for_turn = 0.0

        self.phase_start_time = 0.0 # Zeitstempel beim Start einer Phase
        self.maneuver_drive_duration = 0.0 # Für zeitbasierte Teile wie Einparken (MOVE_SPOT_DISTANCE)

        self.parking_attempts_count = 0 # Zählt Versuche, eine freie Lücke zu finden/anzufahren

        self.recommended_speed = self.get_parameter('fallback_parking_speed').value

        qos_reliable = QoSProfile(reliability=ReliabilityPolicy.RELIABLE, history=HistoryPolicy.KEEP_LAST, depth=1)
        qos_best_effort = QoSProfile(reliability=ReliabilityPolicy.BEST_EFFORT, history=HistoryPolicy.KEEP_LAST, depth=1)

        self.state_subscriber = self.create_subscription(String, ROBOT_STATE_TOPIC, self.robot_state_manager_callback, qos_reliable)
        self.scan_subscriber = self.create_subscription(LaserScan, LASERSCAN_TOPIC, self.scan_callback, qos_best_effort)
        self.offset_subscriber = self.create_subscription(Float64, LANE_OFFSET_TOPIC, self.lane_offset_callback, qos_best_effort)
        self.odom_subscriber = self.create_subscription(Odometry, ODOM_TOPIC, self.odom_callback, qos_best_effort)

        self.recommended_speed_subscriber = self.create_subscription(Float64, RECOMMENDED_SPEED_TOPIC, self.recommended_speed_callback, qos_reliable)

        self.cmd_vel_publisher = self.create_publisher(Twist, CMD_VEL_TOPIC, qos_reliable)
        self.parking_finished_publisher = self.create_publisher(Bool, PARKING_FINISHED_TOPIC, qos_reliable)

        self.control_timer_period = 0.005 # 200 Hz für den Kontrollloop
        self.control_timer = self.create_timer(self.control_timer_period, self.parking_sequence_controller)

        # self.get_logger().info(f"{NODE_NAME} initialisiert.")

    def recommended_speed_callback(self, msg: Float64):
        self.recommended_speed = msg.data

    def robot_state_manager_callback(self, msg: String):
        new_state_from_manager = msg.data
        if self.current_robot_state_from_manager != new_state_from_manager:
            # self.get_logger().info(f"Robotermanager änderte Zustand von '{self.current_robot_state_from_manager}' zu '{new_state_from_manager}'")
            self.current_robot_state_from_manager = new_state_from_manager

            if self.current_robot_state_from_manager == STATE_PARKING and \
               (self.parking_phase == ParkingPhase.IDLE or self.parking_phase == ParkingPhase.MANEUVER_COMPLETE):
                # self.get_logger().info("Parksequenz gestartet durch Robotermanager.")
                self.initial_sign_laser_detected = False
                self.parking_attempts_count = 0
                self.change_parking_phase(ParkingPhase.DRIVING_FOR_INITIAL_LASER_SCAN)
            elif self.current_robot_state_from_manager != STATE_PARKING and self.parking_phase != ParkingPhase.IDLE:
                # self.get_logger().info("Parksequenz abgebrochen durch Robotermanager (Zustand nicht mehr PARKING).")
                self.reset_parking_sequence()

    def reset_parking_sequence(self):
        # self.get_logger().info("Parksequenz wird zurückgesetzt.")
        self.change_parking_phase(ParkingPhase.IDLE)
        self.initial_sign_laser_detected = False
        self.parking_attempts_count = 0
        self.stop_robot()

    def lane_offset_callback(self, msg: Float64):
        self.current_center_offset = msg.data

    def odom_callback(self, msg: Odometry):
        # Position speichern
        self.current_pos_x = msg.pose.pose.position.x
        self.current_pos_y = msg.pose.pose.position.y

        # Orientierung (Yaw) extrahieren
        orientation_q = msg.pose.pose.orientation
        orientation_list = [orientation_q.x, orientation_q.y, orientation_q.z, orientation_q.w]
        try:
            r = R.from_quat(orientation_list)
            euler = r.as_euler('xyz', degrees=False) # 'xyz' for yaw around z
            self.current_yaw = euler[2]
        except Exception as e:
            # self.get_logger().warn(f"Fehler bei Quaternion -> Euler Umwandlung in odom_callback: {e}", throttle_duration_sec=5)
            pass

    def scan_callback(self, msg: LaserScan):
        if self.current_robot_state_from_manager != STATE_PARKING:
            return # Nur im Parkzustand Scans verarbeiten

        # Logik für das initiale Scannen des Parkschilds
        if self.parking_phase == ParkingPhase.DRIVING_FOR_INITIAL_LASER_SCAN and not self.initial_sign_laser_detected:
            obstacle_detected_at_initial_spot = self.check_laser_zone(
                msg, INITIAL_SCAN_ANGLE_MIN_RAD, INITIAL_SCAN_ANGLE_MAX_RAD, INITIAL_SPOT_DETECTION_DISTANCE
            )
            if obstacle_detected_at_initial_spot:
                # self.get_logger().info("Initiales Parkschild per Laser erkannt.")
                self.initial_sign_laser_detected = True
                self.change_parking_phase(ParkingPhase.INITIAL_SIGN_STOPPING)

        # Logik für das Scannen der Parklücke
        elif self.parking_phase == ParkingPhase.SCANNING_FOR_SPOT:
            is_spot_clear = not self.check_laser_zone(
                msg, SPOT_SCAN_ANGLE_MIN_RAD, SPOT_SCAN_ANGLE_MAX_RAD, PARKING_SPOT_CLEAR_DISTANCE
            )
            if is_spot_clear:
                # self.get_logger().info(f"Parklücke (Versuch {self.parking_attempts_count + 1}) ist frei.")
                self.change_parking_phase(ParkingPhase.TURNING_RIGHT_FOR_PARKING)
            else:
                # self.get_logger().info(f"Parklücke (Versuch {self.parking_attempts_count + 1}) ist besetzt.")
                self.parking_attempts_count += 1
                if self.parking_attempts_count >= MAX_PARKING_ATTEMPTS:
                    # self.get_logger().warn(f"Maximale Anzahl ({MAX_PARKING_ATTEMPTS}) an Parkversuchen erreicht. Breche Parken ab.")
                    self.change_parking_phase(ParkingPhase.MANEUVER_COMPLETE)
                else:
                    # self.get_logger().info("Fahre zur nächsten potenziellen Parklücke.")
                    self.change_parking_phase(ParkingPhase.DRIVING_TO_NEXT_SPOT_ODOM) # Odometrie-basierte Fahrt zur nächsten Lücke

    def check_laser_zone(self, scan_msg: LaserScan, angle_min_rad_target: float, angle_max_rad_target: float, detection_distance: float) -> bool:
        # Stellt sicher, dass angle_increment gültig ist, um Division durch Null oder Endlosschleifen zu vermeiden
        if scan_msg.angle_increment <= 0.0:
            self.get_logger().warn("Ungültiges angle_increment im Laserscan.", throttle_duration_sec=10)
            return False
        
        # Berechne den tatsächlichen maximalen Winkel des Scans
        actual_scan_angle_max_rad = scan_msg.angle_min + (len(scan_msg.ranges) - 1) * scan_msg.angle_increment
        
        # Stelle sicher, dass der Zielbereich innerhalb des Scanbereichs liegt
        adj_target_min_rad = max(angle_min_rad_target, scan_msg.angle_min)
        adj_target_max_rad = min(angle_max_rad_target, actual_scan_angle_max_rad)

        # Wenn der angepasste Bereich ungültig ist (min >= max), gibt es keine gültigen Indizes
        if adj_target_min_rad >= adj_target_max_rad:
            #self.get_logger().debug(f"Angepasster Scanbereich ungültig: min_rad={adj_target_min_rad}, max_rad={adj_target_max_rad}")
            return False

        # Konvertiere Winkel in Array-Indizes
        # Runden auf den nächsten Index oder int() verwenden (abschneiden) kann je nach Anforderung variieren.
        # Hier verwenden wir int() für den Start und stellen sicher, dass der Endindex nicht überschritten wird.
        start_index = max(0, int((adj_target_min_rad - scan_msg.angle_min) / scan_msg.angle_increment))
        end_index = min(len(scan_msg.ranges) - 1, int((adj_target_max_rad - scan_msg.angle_min) / scan_msg.angle_increment))
        
        # Erneute Prüfung, ob die Indizes nach Anpassung und Konvertierung gültig sind
        if start_index > end_index:
            #self.get_logger().debug(f"Startindex {start_index} > Endindex {end_index} nach Indexberechnung.")
            return False

        #self.get_logger().debug(f"Scanning zone from index {start_index} to {end_index} for distance < {detection_distance:.2f}m.")
        for i in range(start_index, end_index + 1):
            dist = scan_msg.ranges[i]
            # Prüfe auf gültige Distanzwerte (nicht unendlich, nicht NaN)
            # und ob sie innerhalb des gültigen Bereichs des Sensors liegen
            # und kleiner als die Zieldistanz sind.
            if not math.isinf(dist) and not math.isnan(dist) and \
               dist >= scan_msg.range_min and dist <= scan_msg.range_max and \
               dist < detection_distance:
                #self.get_logger().debug(f"Hindernis bei Index {i} auf {dist:.2f}m erkannt (Ziel < {detection_distance:.2f}m).")
                return True # Hindernis im Zielbereich und innerhalb der Distanz gefunden
        return False # Kein Hindernis im Zielbereich gefunden

    def change_parking_phase(self, new_phase: ParkingPhase):
        if self.parking_phase != new_phase:
            # self.get_logger().info(f"ParkPhase Wechsel: {self.parking_phase.name} -> {new_phase.name}")
            self.parking_phase = new_phase
            self.phase_start_time = self.get_clock().now().nanoseconds / 1e9 # Zeitstempel für die neue Phase

            # Phasen-spezifische Initialisierungen
            if new_phase == ParkingPhase.DRIVING_INITIAL_DISTANCE_ODOM:
                self.start_pos_x_segment = self.current_pos_x
                self.start_pos_y_segment = self.current_pos_y
                self.target_distance_segment = DISTANCE_AFTER_INITIAL_SIGN
                self.current_segment_max_duration = TIMEOUT_INITIAL_DISTANCE
                # self.get_logger().info(f"Starte Fahrt für {self.target_distance_segment}m (max. {self.current_segment_max_duration}s). Start Odom: ({self.start_pos_x_segment:.2f}, {self.start_pos_y_segment:.2f})")
            elif new_phase == ParkingPhase.DRIVING_TO_NEXT_SPOT_ODOM:
                self.start_pos_x_segment = self.current_pos_x
                self.start_pos_y_segment = self.current_pos_y
                self.target_distance_segment = DISTANCE_BETWEEN_SPOTS
                self.current_segment_max_duration = TIMEOUT_BETWEEN_SPOTS
                # self.get_logger().info(f"Starte Fahrt für {self.target_distance_segment}m (max. {self.current_segment_max_duration}s). Start Odom: ({self.start_pos_x_segment:.2f}, {self.start_pos_y_segment:.2f})")
            elif \
            new_phase == ParkingPhase.TURNING_RIGHT_FOR_PARKING or \
            new_phase == ParkingPhase.TURNING_LEFT_IN_SPOT_TO_PARK or \
            new_phase == ParkingPhase.TURNING_LEFT_IN_SPOT_TO_GET_OUT or \
            new_phase == ParkingPhase.TURNING_RIGHT_FOR_LANE_FOLLOWING:
                self.start_yaw_for_turn = self.current_yaw
                if new_phase == ParkingPhase.TURNING_RIGHT_FOR_PARKING or new_phase == ParkingPhase.TURNING_RIGHT_FOR_LANE_FOLLOWING:
                    angle_to_turn = -TURN_ANGLE_90_DEG
                else:
                    angle_to_turn = TURN_ANGLE_90_DEG
                self.target_yaw_for_turn = self.normalize_angle(self.start_yaw_for_turn + angle_to_turn)
                # self.get_logger().info(f"Starte Drehung. Aktueller Yaw: {self.current_yaw:.2f}rad, Ziel-Yaw: {self.target_yaw_for_turn:.2f}rad")
            elif new_phase == ParkingPhase.MOVING_INTO_SPOT or new_phase == ParkingPhase.MOVING_OUT_OF_SPOT:
                self.start_pos_x_segment = self.current_pos_x
                self.start_pos_y_segment = self.current_pos_y
                self.target_distance_segment = MOVE_SPOT_DISTANCE
                self.current_segment_max_duration = TIMEOUT_MOVE_SPOT
            elif new_phase == ParkingPhase.WAITING_IN_SPOT:
                self.maneuver_drive_duration = PARKING_DURATION # Wiederverwendung der Variable für die Wartezeit

            # Stoppe den Roboter bei bestimmten Phasenübergängen
            if new_phase in [ParkingPhase.INITIAL_SIGN_STOPPING,
                               ParkingPhase.INITIAL_SIGN_WAITING,
                               ParkingPhase.STOPPING_BEFORE_SCAN,
                               ParkingPhase.SCANNING_FOR_SPOT, # Stoppt, um den Scan in Ruhe auszuwerten
                               ParkingPhase.MANEUVER_COMPLETE,
                               ParkingPhase.IDLE]:
                self.stop_robot()

    def parking_sequence_controller(self):
        # Haupt-Kontrollschleife, wird periodisch aufgerufen
        if self.current_robot_state_from_manager != STATE_PARKING:
            if self.parking_phase != ParkingPhase.IDLE: # Wenn nicht bereits IDLE, dann resetten
                self.reset_parking_sequence()
            return # Verlasse die Funktion, wenn nicht im Parkzustand

        if self.parking_phase == ParkingPhase.MANEUVER_COMPLETE:
            self.stop_robot()
            # Hier wird einmalig signalisiert, dass das Parken beendet ist.
            # Der StateManager sollte dies empfangen und den Zustand des Roboters ändern.
            # Um mehrfaches Senden zu vermeiden, könnte man ein Flag setzen.
            # Fürs Erste ist es okay, da der Subscriber im StateManager dies handhaben sollte.
            finished_msg = Bool(); finished_msg.data = True
            self.parking_finished_publisher.publish(finished_msg)
            return

        current_time = self.get_clock().now().nanoseconds / 1e9
        elapsed_phase_time = current_time - self.phase_start_time

        # --- Phasenlogik ---
        if self.parking_phase == ParkingPhase.IDLE:
            self.stop_robot()
            return

        elif self.parking_phase == ParkingPhase.DRIVING_FOR_INITIAL_LASER_SCAN:
            if not self.initial_sign_laser_detected:
                self.follow_lane_with_recommended_speed() # Langsam fahren und auf Laser-Schilderkennung warten
            else:
                # Sollte durch scan_callback bereits in INITIAL_SIGN_STOPPING gewechselt sein
                self.stop_robot()
            return

        elif self.parking_phase == ParkingPhase.INITIAL_SIGN_STOPPING:
            self.stop_robot() # Stellt sicher, dass der Roboter steht
            self.change_parking_phase(ParkingPhase.INITIAL_SIGN_WAITING) # Gehe zur Wartephase

        elif self.parking_phase == ParkingPhase.INITIAL_SIGN_WAITING:
            self.stop_robot()
            if elapsed_phase_time >= INITIAL_STOP_DURATION:
                self.parking_attempts_count = 0 # Reset für den ersten Parkversuch
                self.change_parking_phase(ParkingPhase.DRIVING_INITIAL_DISTANCE_ODOM) # Starte 70cm Fahrt

        elif self.parking_phase == ParkingPhase.DRIVING_INITIAL_DISTANCE_ODOM:
            traveled_distance = math.sqrt(
                (self.current_pos_x - self.start_pos_x_segment)**2 +
                (self.current_pos_y - self.start_pos_y_segment)**2
            )
            if traveled_distance >= self.target_distance_segment - ODOM_DISTANCE_TOLERANCE:
                # self.get_logger().info(f"Zieldistanz ({self.target_distance_segment:.2f}m) erreicht. Gefahren: {traveled_distance:.2f}m.")
                self.stop_robot()
                self.change_parking_phase(ParkingPhase.STOPPING_BEFORE_SCAN)
            elif elapsed_phase_time >= self.current_segment_max_duration:
                # self.get_logger().warn(f"Timeout! Konnte Zieldistanz ({self.target_distance_segment:.2f}m) nicht in {self.current_segment_max_duration:.1f}s erreichen. Gefahren: {traveled_distance:.2f}m.")
                self.stop_robot()
                self.change_parking_phase(ParkingPhase.MANEUVER_COMPLETE) # Parken fehlgeschlagen
            else:
                self.follow_lane_with_recommended_speed() # Weiterfahren mit Spurhaltung

        elif self.parking_phase == ParkingPhase.DRIVING_TO_NEXT_SPOT_ODOM:
            traveled_distance = math.sqrt(
                (self.current_pos_x - self.start_pos_x_segment)**2 +
                (self.current_pos_y - self.start_pos_y_segment)**2
            )
            if traveled_distance >= self.target_distance_segment - ODOM_DISTANCE_TOLERANCE:
                # self.get_logger().info(f"Zieldistanz ({self.target_distance_segment:.2f}m) zur nächsten Lücke erreicht. Gefahren: {traveled_distance:.2f}m.")
                self.stop_robot()
                self.change_parking_phase(ParkingPhase.STOPPING_BEFORE_SCAN)
            elif elapsed_phase_time >= self.current_segment_max_duration:
                # self.get_logger().warn(f"Timeout! Konnte Zieldistanz ({self.target_distance_segment:.2f}m) zur nächsten Lücke nicht in {self.current_segment_max_duration:.1f}s erreichen. Gefahren: {traveled_distance:.2f}m.")
                self.stop_robot()
                self.parking_attempts_count += 1 # Dieser Versuch, die Lücke zu erreichen, zählt als fehlgeschlagen
                # self.get_logger().info(f"Parkversuch {self.parking_attempts_count} (von {MAX_PARKING_ATTEMPTS}) wegen Timeout beim Anfahren gescheitert.")
                if self.parking_attempts_count >= MAX_PARKING_ATTEMPTS:
                    # self.get_logger().warn(f"Maximale Anzahl ({MAX_PARKING_ATTEMPTS}) an Parkversuchen erreicht (Timeout beim Anfahren).")
                    self.change_parking_phase(ParkingPhase.MANEUVER_COMPLETE)
                else:
                    # Versuche, die nächste Lücke anzufahren (springt quasi über die nicht erreichte Lücke)
                    self.change_parking_phase(ParkingPhase.DRIVING_TO_NEXT_SPOT_ODOM)
            else:
                self.follow_lane_with_recommended_speed() # Weiterfahren mit Spurhaltung

        elif self.parking_phase == ParkingPhase.STOPPING_BEFORE_SCAN:
            self.stop_robot()
            if elapsed_phase_time >= STOP_BEFORE_SCAN_DURATION: # Auch wenn 0, geht direkt weiter
                self.change_parking_phase(ParkingPhase.SCANNING_FOR_SPOT)

        elif self.parking_phase == ParkingPhase.SCANNING_FOR_SPOT:
            self.stop_robot() # Stehenbleiben während des Scannens (Scan-Callback übernimmt Phasenwechsel)
            pass # Warte auf Scan-Ergebnis im scan_callback

        elif self.parking_phase == ParkingPhase.TURNING_RIGHT_FOR_PARKING:
            if self.turn_to_target(self.target_yaw_for_turn, MANEUVER_ANGULAR_SPEED_TURN):
                self.stop_robot()
                self.change_parking_phase(ParkingPhase.MOVING_INTO_SPOT)

        elif self.parking_phase == ParkingPhase.MOVING_INTO_SPOT:
            traveled_distance = math.sqrt(
                (self.current_pos_x - self.start_pos_x_segment)**2 +
                (self.current_pos_y - self.start_pos_y_segment)**2
            )
            if traveled_distance >= self.target_distance_segment - ODOM_DISTANCE_TOLERANCE:
                # self.get_logger().info(f"Zieldistanz ({self.target_distance_segment:.2f}m) zur nächsten Lücke erreicht. Gefahren: {traveled_distance:.2f}m.")
                self.stop_robot()
                self.change_parking_phase(ParkingPhase.TURNING_LEFT_IN_SPOT_TO_PARK)
            elif elapsed_phase_time >= self.current_segment_max_duration:
                self.stop_robot()
                self.change_parking_phase(ParkingPhase.MANEUVER_COMPLETE) # Parken fehlgeschlagen
            else:
                self.move_straight(PARKING_LINEAR_SPEED)

        elif self.parking_phase == ParkingPhase.TURNING_LEFT_IN_SPOT_TO_PARK:
            if self.turn_to_target(self.target_yaw_for_turn, MANEUVER_ANGULAR_SPEED_TURN):
                self.stop_robot()
                self.change_parking_phase(ParkingPhase.WAITING_IN_SPOT)

        elif self.parking_phase == ParkingPhase.WAITING_IN_SPOT:
            self.stop_robot()
            if elapsed_phase_time >= self.maneuver_drive_duration: # Hier ist maneuver_drive_duration die PARKING_DURATION
                self.change_parking_phase(ParkingPhase.TURNING_LEFT_IN_SPOT_TO_GET_OUT)

        elif self.parking_phase == ParkingPhase.TURNING_LEFT_IN_SPOT_TO_GET_OUT:
            if self.turn_to_target(self.target_yaw_for_turn, MANEUVER_ANGULAR_SPEED_TURN):
                self.stop_robot()
                self.change_parking_phase(ParkingPhase.MOVING_OUT_OF_SPOT)

        elif self.parking_phase == ParkingPhase.MOVING_OUT_OF_SPOT:
            traveled_distance = math.sqrt(
                (self.current_pos_x - self.start_pos_x_segment)**2 +
                (self.current_pos_y - self.start_pos_y_segment)**2
            )
            if traveled_distance >= self.target_distance_segment - ODOM_DISTANCE_TOLERANCE:
                # self.get_logger().info(f"Zieldistanz ({self.target_distance_segment:.2f}m) zur nächsten Lücke erreicht. Gefahren: {traveled_distance:.2f}m.")
                self.stop_robot()
                self.change_parking_phase(ParkingPhase.TURNING_RIGHT_FOR_LANE_FOLLOWING)
            elif elapsed_phase_time >= self.current_segment_max_duration:
                self.stop_robot()
                self.change_parking_phase(ParkingPhase.MANEUVER_COMPLETE) # Parken fehlgeschlagen
            else:
                self.move_straight(PARKING_LINEAR_SPEED)

        elif self.parking_phase == ParkingPhase.TURNING_RIGHT_FOR_LANE_FOLLOWING:
            if self.turn_to_target(self.target_yaw_for_turn, MANEUVER_ANGULAR_SPEED_TURN):
                self.stop_robot()
                # Kein Zeit-Check hier, Drehung ist abgeschlossen, wenn True zurückgegeben wird
                self.change_parking_phase(ParkingPhase.MANEUVER_COMPLETE)


    def follow_lane_with_recommended_speed(self):
        max_speed_in_parking = self.get_parameter('max_driving_speed_in_parking_mode').value
        effective_linear_speed = min(self.recommended_speed, max_speed_in_parking)
        twist_msg = Twist()
        twist_msg.linear.x = effective_linear_speed 
        # Begrenze den Drehwinkel basierend auf dem Offset, um Übersteuern zu vermeiden
        raw_angular_z = self.current_center_offset * 1.0 # P-Regler für Offset; Faktor ggf. anpassen
        twist_msg.angular.z = float(np.clip(raw_angular_z, -MAX_ANGULAR_Z_LANE_FOLLOW, MAX_ANGULAR_Z_LANE_FOLLOW))
        self.cmd_vel_publisher.publish(twist_msg)

    def move_straight(self, speed: float):
        """Fährt mit der gegebenen Geschwindigkeit geradeaus."""
        twist_msg = Twist()
        twist_msg.linear.x = speed
        twist_msg.angular.z = 0.0
        self.cmd_vel_publisher.publish(twist_msg)

    def turn_robot(self, angular_speed: float):
        """Dreht den Roboter mit der gegebenen Winkelgeschwindigkeit."""
        twist_msg = Twist()
        twist_msg.linear.x = 0.0 # Keine Vorwärtsbewegung beim Drehen
        twist_msg.angular.z = angular_speed
        self.cmd_vel_publisher.publish(twist_msg)

    def stop_robot(self):
        """Stoppt alle Bewegungen des Roboters."""
        #self.get_logger().debug("Roboter gestoppt.")
        twist_msg = Twist()
        twist_msg.linear.x = 0.0
        twist_msg.angular.z = 0.0
        self.cmd_vel_publisher.publish(twist_msg)

    def normalize_angle(self, angle: float) -> float:
        """Normalisiert einen Winkel auf den Bereich [-pi, pi]."""
        while angle > math.pi:
            angle -= 2.0 * math.pi
        while angle < -math.pi:
            angle += 2.0 * math.pi
        return angle

    def turn_to_target(self, target_yaw: float, angular_speed_abs: float) -> bool:
        """Dreht den Roboter zu einem Ziel-Yaw-Winkel.
        Gibt True zurück, wenn das Ziel erreicht ist, sonst False.
        """
        angle_diff = self.normalize_angle(target_yaw - self.current_yaw)

        if abs(angle_diff) < GOAL_TOLERANCE_ANGLE_RAD:
            #self.get_logger().debug(f"Zieldrehung erreicht. Diff: {angle_diff:.3f}rad")
            self.stop_robot()
            return True # Ziel erreicht
        else:
            if angular_speed_abs == 0:
                # self.get_logger().warn("turn_to_target mit angular_speed_abs = 0 aufgerufen. Kann nicht drehen.", throttle_duration_sec=10)
                self.stop_robot()
                return False # Kann nicht drehen, wenn Geschwindigkeit 0 ist

            # Bestimme Drehrichtung
            turn_speed_actual = angular_speed_abs
            if angle_diff < 0: # Ziel ist links (gegen den Uhrzeigersinn für positive Winkel)
                turn_speed_actual = -angular_speed_abs
            # self.get_logger().debug(f"Drehe... Diff: {angle_diff:.3f}rad, Speed: {turn_speed_actual:.2f}rad/s")
            self.turn_robot(turn_speed_actual)
            return False # Ziel noch nicht erreicht

    def destroy_node(self):
        super().destroy_node()

def main(args=None):
    rclpy.init(args=args)
    parking_node = None
    try:
        parking_node = ParkingNode()
        rclpy.spin(parking_node)
    except KeyboardInterrupt:
        pass 
    except Exception as e:
        if parking_node: 
            parking_node.get_logger().error(f"FATAL ERROR in {NODE_NAME}: {e}\n{traceback.format_exc()}")
        else: 
            print(f"FATAL ERROR in {NODE_NAME} (pre-init or during init): {e}\n{traceback.format_exc()}", file=sys.stderr)
    finally:
        if parking_node:
            parking_node.destroy_node()
        if rclpy.ok():
            rclpy.shutdown()

if __name__ == '__main__':
    main()<|MERGE_RESOLUTION|>--- conflicted
+++ resolved
@@ -44,7 +44,7 @@
 SPOT_SCAN_ANGLE_MAX_DEG = 110.0
 SPOT_SCAN_ANGLE_MIN_RAD = math.radians(SPOT_SCAN_ANGLE_MIN_DEG)
 SPOT_SCAN_ANGLE_MAX_RAD = math.radians(SPOT_SCAN_ANGLE_MAX_DEG)
-<<<<<<< HEAD
+
 PARKING_SPOT_CLEAR_DISTANCE = 0.4 # Distanz, um zu prüfen, ob eine Parklücke frei ist
 
 # Zeit- und Distanzparameter (Odometrie basiert)
@@ -66,19 +66,6 @@
 TIMEOUT_INITIAL_DISTANCE = 15.0     # Sekunden, Timeout für die 51cm Fahrt
 TIMEOUT_BETWEEN_SPOTS = 10.0        # Sekunden, Timeout für die 33cm Fahrten
 TIMEOUT_MOVE_SPOT = 5.0          # Sekunden, Timeout für das Ein- und Ausparken in die Lücke
-=======
-PARKING_SPOT_CLEAR_DISTANCE = 0.4
-
-# Zeit- und Distanzparameter
-INITIAL_STOP_DURATION = 0.0
-DRIVE_TO_FIRST_SPOT_DURATION = 5.2
-DRIVE_TO_NEXT_SPOT_DURATION = 3.35
-STOP_BEFORE_SCAN_DURATION = 0.0
-PARKING_DURATION = 10.0
-MOVE_SPOT_DISTANCE = 0.3
-TURN_ANGLE_90_DEG = math.radians(90.0 - 2.0)
-GOAL_TOLERANCE_ANGLE_RAD = math.radians(2.5)
->>>>>>> e0546cfa
 
 MAX_PARKING_ATTEMPTS = 3
 
