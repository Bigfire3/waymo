#!/usr/bin/env python3
import rclpy
from rclpy.qos import QoSProfile, ReliabilityPolicy, HistoryPolicy
from rclpy.node import Node
from sensor_msgs.msg import CompressedImage
from std_msgs.msg import Float64
import sys
import traceback
from rcl_interfaces.msg import ParameterDescriptor, SetParametersResult, ParameterType, IntegerRange, FloatingPointRange
from rclpy.parameter import Parameter

import cv2
import numpy as np
from . import lane


class LaneDetectionNode(Node):
    def __init__(self):
        super().__init__('lane_detection_node')

        # --- Parameter Descriptors ---
        def int_desc(desc, min_val=0, max_val=255, step=1): return ParameterDescriptor(
            type=ParameterType.PARAMETER_INTEGER, description=desc,
            integer_range=[IntegerRange(from_value=min_val, to_value=max_val, step=step)])

        def float_desc(desc, min_val=0.0, max_val=1.0, step=0.01): return ParameterDescriptor(
            type=ParameterType.PARAMETER_DOUBLE, description=desc,
            floating_point_range=[FloatingPointRange(from_value=min_val, to_value=max_val, step=step)])

        # Thresholding
<<<<<<< HEAD
        self.declare_parameter(
            'block_size', 11, int_desc("Auto-S: block_size"))
        self.declare_parameter('c_value', 200, int_desc("Auto-S: c_value"))

        self.declare_parameter('center_factor', 0.01,
                               float_desc("Center_Calc: factor"))
        self.declare_parameter(
            'min_thickness', 3.0,
            ParameterDescriptor(
                type=ParameterType.PARAMETER_DOUBLE,
                description="Minimum thickness ratio for filtering lane contours",
                floating_point_range=[FloatingPointRange(
                    from_value=0.01, to_value=200.0, step=0.001)]
            )
        )

        self.declare_parameter(
            'max_thickness', 5.0,
            ParameterDescriptor(
                type=ParameterType.PARAMETER_DOUBLE,
                description="Maximum thickness ratio for filtering lane contours",
                floating_point_range=[FloatingPointRange(
                    from_value=0.01, to_value=200.0, step=0.001)]
            )
        )
=======
        self.declare_parameter('block_size', 11, int_desc("Auto-S: block_size"))
        self.declare_parameter('c_value', 10, int_desc("Auto-S: c_value"))

        self.declare_parameter('center_factor', 0.02, float_desc("Center_Calc: factor"))

>>>>>>> 6d726dbf
        # self.declare_parameter('s_thresh_min', 80, int_desc("S-Kanal: Untere Schwelle"))
        # self.declare_parameter('s_thresh_max', 255, int_desc("S-Kanal: Obere Schwelle"))
        # self.declare_parameter('l_thresh_min', 120, int_desc("L-Kanal: Untere Schwelle"))
        # self.declare_parameter('l_thresh_max', 255, int_desc("L-Kanal: Obere Schwelle"))
        # self.declare_parameter('r_thresh_min', 150, int_desc("R-Kanal: Untere Schwelle"))
        # self.declare_parameter('r_thresh_max', 255, int_desc("R-Kanal: Obere Schwelle"))
        # self.declare_parameter('sobel_mag_thresh_min', 50, int_desc("Sobel Mag: Untere Schwelle"))
        # self.declare_parameter('sobel_mag_thresh_max', 255, int_desc("Sobel Mag: Obere Schwelle"))

        # Perspective Transform ROI
        self.declare_parameter('roi_top_left_w', 0.2,
                               float_desc("ROI TL Breite"))
        self.declare_parameter('roi_top_left_h', 0.7,
                               float_desc("ROI TL Höhe"))
        self.declare_parameter('roi_top_right_w', 0.8,
                               float_desc("ROI TR Breite"))
        self.declare_parameter('roi_top_right_h', 0.7,
                               float_desc("ROI TR Höhe"))
        self.declare_parameter('roi_bottom_left_w', 0.0,
                               float_desc("ROI BL Breite"))
        self.declare_parameter('roi_bottom_left_h', 1.,
                               float_desc("ROI BL Höhe"))
        self.declare_parameter('roi_bottom_right_w', 1.0,
                               float_desc("ROI BR Breite"))
        self.declare_parameter('roi_bottom_right_h', 1.0,
                               float_desc("ROI BR Höhe"))
        self.declare_parameter('desired_roi_padding_factor', 0.25, float_desc(
            "Ziel ROI Padding", max_val=0.4, step=0.01))

        # --- QoS und Subscriber/Publisher ---
        qos_policy = QoSProfile(
            reliability=ReliabilityPolicy.BEST_EFFORT, history=HistoryPolicy.KEEP_LAST, depth=1)
        self.subscription = self.create_subscription(
            CompressedImage, '/image_raw/compressed', self.image_callback, qos_policy)
        self.img_publisher_ = self.create_publisher(
            CompressedImage, '/lane/image_annotated', qos_policy)
        self.driving_publisher_ = self.create_publisher(
            Float64, '/lane/center_offset', qos_policy)

        # Erstelle einmal das Lane-Objekt
        self.lane_obj = lane.Lane()

    def image_callback(self, msg: CompressedImage):
        max_thickness = self.get_parameter('max_thickness').value
        min_thickness = self.get_parameter('min_thickness').value
        current_params = {param_name: self.get_parameter(param_name).value
                          for param_name in self._parameters}

        if msg is None:
            return

        # Dekodiere das Bild
        np_arr = np.frombuffer(msg.data, np.uint8)
        frame = cv2.imdecode(np_arr, cv2.IMREAD_COLOR)
        if frame is None:
            return

        # Verarbeite das aktuelle Frame:
        self.lane_obj.orig_frame = frame
        self.lane_obj.update_frame(frame, **current_params)

        # Führe alle Verarbeitungsschritte durch
<<<<<<< HEAD
        self.lane_line_markings = self.lane_obj.get_line_markings(
            **current_params)
        # z. B. öffnet Fenster "ROI Image"
        self.lane_obj.plot_roi(plot=True)
        self.warped_frame = self.lane_obj.perspective_transform(
            plot=True)  # z. B. Fenster "Warped Image"
        self.filterd_lane_markings = self.lane_obj.filter_lane_markings_by_thickness(
            self.warped_frame, min_thickness=min_thickness, max_thickness=max_thickness, plot=True)
        self.histogram = self.lane_obj.calculate_histogram(
            frame=self.filterd_lane_markings, plot=False)
        self.left_fit, right_fit = self.lane_obj.get_lane_line_indices_sliding_windows(binary_img=self.filterd_lane_markings,
                                                                                       plot=False)
=======
        self.lane_line_markings = self.lane_obj.get_line_markings(**current_params)
        self.lane_obj.plot_roi(plot=True)
        self.warped_frame = self.lane_obj.perspective_transform(plot=False)
        self.histogram = self.lane_obj.calculate_histogram(plot=False)
        self.left_fit, right_fit = self.lane_obj.get_lane_line_indices_sliding_windows(plot=True)
>>>>>>> 6d726dbf

        if self.left_fit is not None and right_fit is not None:
            self.lane_obj.get_lane_line_previous_window(
                self.left_fit, right_fit, plot=False)
            frame_with_lane_lines = self.lane_obj.overlay_lane_lines(
                plot=False)
            self.lane_obj.calculate_curvature(print_to_terminal=False)
            self.lane_obj.calculate_car_position(
                print_to_terminal=False, **current_params)
            self.final_frame = self.lane_obj.display_curvature_offset(
                frame=frame_with_lane_lines, plot=False)
        else:
            self.final_frame = frame

        # Publish final image
        ret, buffer = cv2.imencode('.jpg', self.final_frame)
        if not ret:
            return
        out_msg = CompressedImage(
            header=msg.header, format="jpeg", data=buffer.tobytes())
        self.img_publisher_.publish(out_msg)

        offset_msg = Float64()
        if self.lane_obj.center_offset is not None:
            offset_msg.data = float(self.lane_obj.center_offset)
            # Publish center offset to topic /lane/center_offset
            self.driving_publisher_.publish(offset_msg)
        else:
            offset_msg.data = 0.0
            self.driving_publisher_.publish(offset_msg)


def main(args=None):
    rclpy.init(args=args)
    node = None
    try:
        node = LaneDetectionNode()
        rclpy.spin(node)
    except Exception as e:
        print(f"FATALER FEHLER beim Starten/Ausführen: {e}", file=sys.stderr)
        traceback.print_exc()
    finally:
        # Node nur zerstören, wenn er erfolgreich erstellt wurde und rclpy noch ok ist
        if node and isinstance(node, Node) and rclpy.ok():
            node.destroy_node()
        # Shutdown nur wenn rclpy noch ok ist
        if rclpy.ok():
            rclpy.shutdown()


if __name__ == '__main__':
    main()<|MERGE_RESOLUTION|>--- conflicted
+++ resolved
@@ -28,7 +28,6 @@
             floating_point_range=[FloatingPointRange(from_value=min_val, to_value=max_val, step=step)])
 
         # Thresholding
-<<<<<<< HEAD
         self.declare_parameter(
             'block_size', 11, int_desc("Auto-S: block_size"))
         self.declare_parameter('c_value', 200, int_desc("Auto-S: c_value"))
@@ -44,6 +43,12 @@
                     from_value=0.01, to_value=200.0, step=0.001)]
             )
         )
+        self.declare_parameter(
+            'block_size', 11, int_desc("Auto-S: block_size"))
+        self.declare_parameter('c_value', 10, int_desc("Auto-S: c_value"))
+
+        self.declare_parameter('center_factor', 0.02,
+                               float_desc("Center_Calc: factor"))
 
         self.declare_parameter(
             'max_thickness', 5.0,
@@ -54,13 +59,6 @@
                     from_value=0.01, to_value=200.0, step=0.001)]
             )
         )
-=======
-        self.declare_parameter('block_size', 11, int_desc("Auto-S: block_size"))
-        self.declare_parameter('c_value', 10, int_desc("Auto-S: c_value"))
-
-        self.declare_parameter('center_factor', 0.02, float_desc("Center_Calc: factor"))
-
->>>>>>> 6d726dbf
         # self.declare_parameter('s_thresh_min', 80, int_desc("S-Kanal: Untere Schwelle"))
         # self.declare_parameter('s_thresh_max', 255, int_desc("S-Kanal: Obere Schwelle"))
         # self.declare_parameter('l_thresh_min', 120, int_desc("L-Kanal: Untere Schwelle"))
@@ -123,56 +121,48 @@
         self.lane_obj.update_frame(frame, **current_params)
 
         # Führe alle Verarbeitungsschritte durch
-<<<<<<< HEAD
-        self.lane_line_markings = self.lane_obj.get_line_markings(
-            **current_params)
-        # z. B. öffnet Fenster "ROI Image"
-        self.lane_obj.plot_roi(plot=True)
-        self.warped_frame = self.lane_obj.perspective_transform(
-            plot=True)  # z. B. Fenster "Warped Image"
-        self.filterd_lane_markings = self.lane_obj.filter_lane_markings_by_thickness(
-            self.warped_frame, min_thickness=min_thickness, max_thickness=max_thickness, plot=True)
-        self.histogram = self.lane_obj.calculate_histogram(
-            frame=self.filterd_lane_markings, plot=False)
-        self.left_fit, right_fit = self.lane_obj.get_lane_line_indices_sliding_windows(binary_img=self.filterd_lane_markings,
-                                                                                       plot=False)
-=======
-        self.lane_line_markings = self.lane_obj.get_line_markings(**current_params)
-        self.lane_obj.plot_roi(plot=True)
-        self.warped_frame = self.lane_obj.perspective_transform(plot=False)
-        self.histogram = self.lane_obj.calculate_histogram(plot=False)
-        self.left_fit, right_fit = self.lane_obj.get_lane_line_indices_sliding_windows(plot=True)
->>>>>>> 6d726dbf
+   self.lane_line_markings = self.lane_obj.get_line_markings(
+        **current_params)
+    # z. B. öffnet Fenster "ROI Image"
+    self.lane_obj.plot_roi(plot=True)
+    self.warped_frame = self.lane_obj.perspective_transform(
+        plot=True)  # z. B. Fenster "Warped Image"
+    self.filterd_lane_markings = self.lane_obj.filter_lane_markings_by_thickness(
+        self.warped_frame, min_thickness=min_thickness, max_thickness=max_thickness, plot=True)
+    self.histogram = self.lane_obj.calculate_histogram(
+        frame=self.filterd_lane_markings, plot=False)
+    self.left_fit, right_fit = self.lane_obj.get_lane_line_indices_sliding_windows(binary_img=self.filterd_lane_markings,
+                                                                                   plot=False)
 
-        if self.left_fit is not None and right_fit is not None:
-            self.lane_obj.get_lane_line_previous_window(
-                self.left_fit, right_fit, plot=False)
-            frame_with_lane_lines = self.lane_obj.overlay_lane_lines(
-                plot=False)
-            self.lane_obj.calculate_curvature(print_to_terminal=False)
-            self.lane_obj.calculate_car_position(
-                print_to_terminal=False, **current_params)
-            self.final_frame = self.lane_obj.display_curvature_offset(
-                frame=frame_with_lane_lines, plot=False)
-        else:
-            self.final_frame = frame
+   if self.left_fit is not None and right_fit is not None:
+        self.lane_obj.get_lane_line_previous_window(
+            self.left_fit, right_fit, plot=False)
+        frame_with_lane_lines = self.lane_obj.overlay_lane_lines(
+            plot=False)
+        self.lane_obj.calculate_curvature(print_to_terminal=False)
+        self.lane_obj.calculate_car_position(
+            print_to_terminal=False, **current_params)
+        self.final_frame = self.lane_obj.display_curvature_offset(
+            frame=frame_with_lane_lines, plot=False)
+    else:
+        self.final_frame = frame
 
-        # Publish final image
-        ret, buffer = cv2.imencode('.jpg', self.final_frame)
-        if not ret:
-            return
-        out_msg = CompressedImage(
-            header=msg.header, format="jpeg", data=buffer.tobytes())
-        self.img_publisher_.publish(out_msg)
+    # Publish final image
+    ret, buffer = cv2.imencode('.jpg', self.final_frame)
+    if not ret:
+        return
+    out_msg = CompressedImage(
+        header=msg.header, format="jpeg", data=buffer.tobytes())
+    self.img_publisher_.publish(out_msg)
 
-        offset_msg = Float64()
-        if self.lane_obj.center_offset is not None:
-            offset_msg.data = float(self.lane_obj.center_offset)
-            # Publish center offset to topic /lane/center_offset
-            self.driving_publisher_.publish(offset_msg)
-        else:
-            offset_msg.data = 0.0
-            self.driving_publisher_.publish(offset_msg)
+    offset_msg = Float64()
+    if self.lane_obj.center_offset is not None:
+        offset_msg.data = float(self.lane_obj.center_offset)
+        # Publish center offset to topic /lane/center_offset
+        self.driving_publisher_.publish(offset_msg)
+    else:
+        offset_msg.data = 0.0
+        self.driving_publisher_.publish(offset_msg)
 
 
 def main(args=None):
