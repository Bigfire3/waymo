--- conflicted
+++ resolved
@@ -87,7 +87,6 @@
         if image is None:
             return
         try:
-<<<<<<< HEAD
              if image.ndim == 2:
                   image_bgr = cv2.cvtColor(image, cv2.COLOR_GRAY2BGR)
              else:
@@ -106,41 +105,6 @@
               self.get_logger().error(f"Allgemeiner Fehler beim Publishen auf '{publisher.topic}': {e}", throttle_duration_sec=5)
 
     def image_callback(self, msg: CompressedImage):
-=======
-            self.lane_obj.plot_roi(plot=False) # plot=True nur zum Debuggen
-            self.lane_obj.perspective_transform(plot=False) # plot=True nur zum Debuggen
-        except Exception as plot_e:
-             # Vermeide Absturz, falls GUI nicht verfügbar ist (z.B. in Docker ohne X11)
-             # self.get_logger().warn(f"Plotting failed (GUI available?): {plot_e}", throttle_duration_sec=10) # Log entfernt
-             pass
-
-        self.lane_obj.filter_lane_markings_by_thickness(plot=True, **current_params)
-        self.histogram = self.lane_obj.calculate_histogram(plot=False)
-        self.left_fit, right_fit = self.lane_obj.get_lane_line_indices_sliding_windows(plot=True) # plot=True nur zum Debuggen
-
-        if self.left_fit is not None and right_fit is not None:
-            self.lane_obj.get_lane_line_previous_window(self.left_fit, right_fit, plot=False)
-            result = self.lane_obj.overlay_lane_lines(plot=False)
-            self.lane_obj.calculate_curvature(print_to_terminal=False)
-            self.lane_obj.calculate_car_position(print_to_terminal=False, **current_params)
-            self.final_frame = self.lane_obj.display_curvature_offset(frame=result, plot=False)
-        else:
-            self.final_frame = frame
-
-        ret, buffer = cv2.imencode('.jpg', self.final_frame)
-        if not ret: return
-        out_msg = CompressedImage(header=msg.header, format="jpeg", data=buffer.tobytes())
-        # Publish nur wenn Kontext ok ist? QoS Best Effort macht es weniger kritisch
-        try:
-            if rclpy.ok() and self.context.ok(): self.img_publisher_.publish(out_msg)
-        except Exception: pass # Fehler beim Publishen ignorieren
-
-        offset_msg = Float64()
-        if self.lane_obj.center_offset is not None:
-            offset_msg.data = float(self.lane_obj.center_offset)
-        else:
-            offset_msg.data = 0.0
->>>>>>> 7347c4be
         try:
             # --- Parameter sammeln ---
             # Hole *alle* deklarierten Parameter, inklusive der neuen publish_* Flags
