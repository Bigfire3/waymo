--- conflicted
+++ resolved
@@ -422,18 +422,6 @@
         rightx = nonzerox[right_lane_inds]
         righty = nonzeroy[right_lane_inds]
 
-<<<<<<< HEAD
-        # Überprüfen, ob genügend Punkte vorhanden sind
-        if len(leftx) == 0 or len(lefty) == 0 or len(rightx) == 0 or len(righty) == 0:
-            self.left_fit = None
-            self.right_fit = None
-            return None, None
-
-        left_fit = np.polyfit(lefty, leftx, 2)
-        right_fit = np.polyfit(righty, rightx, 2)
-        self.left_fit = left_fit
-        self.right_fit = right_fit
-=======
         # Speichere aktuelle Punkte (wichtig für calculate_curvature)
         self.leftx = leftx
         self.lefty = lefty
@@ -472,7 +460,6 @@
              self.left_fitx = None
              self.right_fitx = None
              # Fits sind zwar da, aber Visualisierungspunkte nicht -> trotzdem Fits zurückgeben? Ja.
->>>>>>> 64d7b030
 
         if plot:
             # ... (Plotting code, der jetzt self.left_fitx etc. verwendet) ...
@@ -687,13 +674,9 @@
             CompressedImage,
             '/image_raw/compressed', # Stelle sicher, dass dieses Topic existiert!
             self.image_callback,
-<<<<<<< HEAD
-            qos_policy)
-=======
             qos_policy                 # Nur 4 Argumente hier
         )
 
->>>>>>> 64d7b030
         # Publisher für das annotierte Bild (als CompressedImage)
         self.publisher_ = self.create_publisher(
              CompressedImage,
@@ -781,46 +764,6 @@
              import traceback
              self.get_logger().error(traceback.format_exc()) # Gibt den vollen Traceback aus
 
-<<<<<<< HEAD
-        # Wende Lane-Detection-Pipeline an:
-        # 1. Erzeuge ein Lane-Objekt
-        lane_obj = Lane(orig_frame=cv_image)
-        # 2. Isoliere Fahrbahnmarkierungen
-        lane_obj.get_line_markings()
-        # 3. Perspektivtransformation (Bird’s Eye View)
-        lane_obj.perspective_transform(plot=False)
-        # 4. Histogramm-Berechnung zum Auffinden der Pixelspitzen
-        lane_obj.calculate_histogram(plot=False)
-        # 5. Suche nach den Linien mittels Sliding Windows
-        left_fit, right_fit = lane_obj.get_lane_line_indices_sliding_windows(plot=False)
-        if left_fit is None or right_fit is None:
-            self.get_logger().warn('No lane found. Skip frame.')
-            return
-        # 6. Feineinstellung über vorheriges Fenster
-        lane_obj.get_lane_line_previous_window(left_fit, right_fit, plot=False)
-        # 7. Overlay der erkannten Linien auf das Originalbild
-        frame_with_lane_lines = lane_obj.overlay_lane_lines(plot=False)
-        # 8. Berechnung von Krümmung und Fahrzeugversatz (optional: Ausgabe auf Konsole)
-        lane_obj.calculate_curvature(print_to_terminal=False)
-        lane_obj.calculate_car_position(print_to_terminal=False)
-        annotated_frame = lane_obj.display_curvature_offset(frame=frame_with_lane_lines, plot=False)
-        #cv2.imshow("Image with Curvature and Offset", annotated_frame)
-
-        # Kodieren des annotierten Bildes als JPEG
-        ret, buffer = cv2.imencode('.jpg', annotated_frame)
-        if not ret:
-            self.get_logger().error("Fehler beim Kodieren des annotierten Bildes.")
-            return
-        # Erstelle eine CompressedImage-Nachricht
-        out_msg = CompressedImage()
-        out_msg.header.stamp = self.get_clock().now().to_msg()
-        out_msg.format = "jpeg"
-        out_msg.data = buffer.tobytes()
-        # Publiziere das annotierte Bild
-        self.publisher_.publish(out_msg)
-        self.get_logger().debug("Publizierte ein annotiertes Bild.")
-=======
->>>>>>> 64d7b030
 
 def main(args=None):
     rclpy.init(args=args)
