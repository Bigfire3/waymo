--- conflicted
+++ resolved
@@ -32,12 +32,6 @@
             output='screen'
         ),
 
-<<<<<<< HEAD
-        Node(
-            package='waymo',
-            executable='sign_detection_node',
-            name='sign_detection_node',
-=======
         Node(
             package='waymo',
             executable='passing_obstacle_node',
@@ -49,7 +43,13 @@
             package='waymo',
             executable='traffic_light_detection_node',
             name='traffic_light_detection_node',
->>>>>>> 16ecea65
+            output='screen'
+        ),
+
+        Node(
+            package='waymo',
+            executable='sign_detection_node',
+            name='sign_detection_node',
             output='screen'
         ),
     ])