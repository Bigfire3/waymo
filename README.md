<<<<<<< HEAD
## Robotics Project Summer Semester 2025: Team Waymo

**Project Milestones:**

1. **[Done]** Basic Lane Following & Obstacle Reaction
    * Follow detected lane lines.
    * React to frontal obstacles (stop).
2. **[WORK IN PROGRESS]** Traffic Light Reaction
    * Detect traffic light states (Red/Green).
    * Stop at red lights, proceed at green lights.
3. **[Done]** Obstacle Passing & Lateral Obstacle Handling
=======
# Robotics Project Summer Semester 2025: Team Waymo

## **Project Milestones:**

1. **[DONE]** Basic Lane Following & Obstacle Reaction
    * Follow detected lane lines.
    * React to frontal obstacles (stop).
2. **[DONE]** Traffic Light Detection (Color-Based)
    * Detects a specific predefined color (acting as 'Stop' signal).
    * Stops if configured color is detected initially, proceeds otherwise.
3. **[DONE]** Obstacle Passing & Lateral Obstacle Handling
>>>>>>> 4cf9a82e
    * Pass stationary obstacles detected on the current lane by switching to the adjacent lane.
    * Ignore obstacles detected far off to the side of the road (handled implicitly by detection ranges).
4. **[WORK IN PROGRESS]** Parking Maneuver
    * Recognize a designated parking sign.
    * Execute an automated parking maneuver (e.g., parallel parking).
    * Execute an automated maneuver to leave the parking spot.
5. **[WORK IN PROGRESS]** Robust Lane Following
    * Handle faded, incorrect, or missing lane markings.
6. **[WORK IN PROGRESS]** Intersection Handling
    * Detect intersections.
    * Execute turns (e.g., based on predefined route or commands).
<<<<<<< HEAD

# Task: Lane Following, Obstacle Detection, and Passing

This repository contains ROS2 nodes in Python for basic lane following, frontal obstacle detection, and automated obstacle passing maneuvers, inspired by autonomous driving functions. The package is designed for ROS2 Humble.

---

## Node Descriptions
=======
7. **[DONE]** Manual Pause Functionality
    * Added ability to pause and resume operation via keyboard command.

---

This repository contains ROS2 nodes in Python for basic lane following, frontal obstacle detection, automated obstacle passing maneuvers, and automated parking maneuvers inspired by autonomous driving functions. The package is designed for ROS2 Humble.

---

## **Node Descriptions**
>>>>>>> 4cf9a82e

This package consists of several ROS2 nodes that work together:

### `lane_detection_node` ([View Code](/waymo/lane_detection_node.py))

* **Functionality:**
<<<<<<< HEAD
    * Subscribes to raw image data (`/image_raw/compressed`).
    * Uses OpenCV for image processing to detect lane lines (`lane.py`, `edge_detection.py`).
    * Applies perspective transformation for a top-down view.
    * Filters lines based on thickness.
    * Calculates the robot's lateral offset from the lane center.
    * Publishes annotated image (`/lane/image_annotated`).
    * Publishes calculated center offset (`/lane/center_offset` - `std_msgs/Float64`).
=======

  * Subscribes to raw image data (`/image_raw/compressed`).
  * Uses OpenCV for image processing to detect lane lines (`lane.py`, `edge_detection.py`).
  * Applies perspective transformation for a top-down view.
  * Filters lines based on thickness.
  * Calculates the robot's lateral offset from the lane center.
  * Publishes annotated image (`/lane/image_annotated`).
  * Publishes calculated center offset (`/lane/center_offset` - `std_msgs/Float64`).

>>>>>>> 4cf9a82e
* **Dependencies:** OpenCV, NumPy, cv_bridge.

### `obstacle_detection_node` ([View Code](/waymo/obstacle_detection_node.py))

* **Functionality:**
<<<<<<< HEAD
    * Subscribes to laser scan data (`/scan` - `sensor_msgs/LaserScan`).
    * Checks distance measurements in a frontal angular range.
    * Detects if an obstacle is closer than `distance_to_stop`.
    * Publishes obstacle status (`/obstacle/blocked` - `std_msgs/Bool`).
* **Dependencies:** -

### `state_manager_node` ([View Code](/waymo/state_manager_node.py))

* **Functionality:**
    * Acts as the main state machine (`WAYMO_STARTED`, `STOPPED`, `FOLLOW_LANE`, `PASSING_OBSTACLE`).
    * Subscribes to obstacle status (`/obstacle/blocked`), lane offset (`/lane/center_offset`), and obstacle passed signal (`/obstacle/passed`).
    * Determines the robot's current operational state.
    * Publishes the current state (`/robot/state` - `std_msgs/String`).
    * Sends velocity commands (`/cmd_vel` - `geometry_msgs/Twist`) based on state and lane offset (using P-control via a fixed-rate timer for smoothness).
    * Relinquishes control of `/cmd_vel` during the `PASSING_OBSTACLE` state.
* **Dependencies:** NumPy.

### `passing_obstacle_node` ([View Code](/waymo/passing_obstacle_node.py))

* **Functionality:**
    * Handles the automated obstacle passing maneuver.
    * Activated by `state_manager_node` when state becomes `PASSING_OBSTACLE`.
    * Takes exclusive control of `/cmd_vel` during the maneuver.
    * Subscribes to odometry (`/odom`) for orientation (yaw).
    * Subscribes to laser scan (`/scan`) to check if the side is clear of the obstacle.
    * Subscribes to lane offset (`/lane/center_offset`) to perform lane following on the adjacent lane during the pass.
    * Executes a multi-step sequence: 90° turn left, move sideways (following adjacent lane), 90° turn right, drive straight (following adjacent lane) until the side scan indicates the obstacle is passed, 90° turn right, move sideways back to original lane (following lane), 90° turn left.
    * Uses internal constants for maneuver parameters (turn angles, sideways distance, side scan angles, clear distance threshold).
    * Publishes a signal upon completion (`/obstacle/passed` - `std_msgs/Bool`) to notify `state_manager_node`.
* **Dependencies:** NumPy, SciPy (for quaternion conversion).
=======
  * Subscribes to laser scan data (`/scan` - `sensor_msgs/LaserScan`).
  * Checks distance measurements in a frontal angular range.
  * Detects if an obstacle is closer than `distance_to_stop`.
  * Publishes obstacle status (`/obstacle/blocked` - `std_msgs/Bool`).
* **Dependencies:** -

### `passing_obstacle_node` ([View Code](/waymo/passing_obstacle_node.py))

* **Functionality:**
  * Handles the automated obstacle passing maneuver.
  * Activated by `state_manager_node` when state becomes `PASSING_OBSTACLE`.
  * Takes exclusive control of `/cmd_vel` during the maneuver.
  * Subscribes to odometry (`/odom`) for orientation (yaw).
  * Subscribes to laser scan (`/scan`) to check if the side is clear of the obstacle.
  * Subscribes to lane offset (`/lane/center_offset`) to perform lane following on the adjacent lane during the pass.
  * Executes a multi-step sequence: 90° turn left, move sideways (following adjacent lane), 90° turn right, drive straight (following adjacent lane) until the side scan indicates the obstacle is passed, 90° turn right, move sideways back to original lane (following lane), 90° turn left.
  * Uses internal constants for maneuver parameters (turn angles, sideways distance, side scan angles, clear distance threshold).
  * Publishes a signal upon completion (`/obstacle/passed` - `std_msgs/Bool`) to notify `state_manager_node`.
* **Dependencies:** NumPy, SciPy (for quaternion conversion).

### `traffic_light_detection_node` ([View Code](/waymo/traffic_light_detection_node.py))

* **Functionality:**
  * Subscribes to raw image data (`/image_raw/compressed` - QoS: Best Effort).
  * Detects a specific predefined color range in the HSV color space (currently configured for dark pink/magenta: H=[160-180], S=[50-255], V=[50-255]).
  * Filters detections based on minimum blob area (currently 100 pixels).
  * Publishes the detection status on `/traffic_light` (`std_msgs/Bool` - QoS: Reliable).
  * **Note:** Publishes `False` if the configured color *is* detected (interpreted as "Stop") and `True` if the color is *not* detected (interpreted as "Go").
  * Includes optional OpenCV debug windows (`show_debug_windows` flag in code).
* **Dependencies:** OpenCV, NumPy.

### `state_manager_node` ([View Code](/waymo/state_manager_node.py))

* **Functionality:**
  * Acts as the main state machine. Key states include: `STATE_STOPPED_AT_TRAFFIC_LIGHT`, `STATE_FOLLOW_LANE`, `STATE_STOPPED_AT_OBSTACLE`, `STATE_PASSING_OBSTACLE`, `MANUAL_PAUSE`.
  * Starts in the `STATE_STOPPED_AT_TRAFFIC_LIGHT` state.
  * Subscribes to:
    * Obstacle status (`/obstacle/blocked` - Bool, QoS: Best Effort).
    * Lane offset (`/lane/center_offset` - Float64, QoS: Best Effort).
    * Obstacle passed signal (`/obstacle/passed` - Bool, QoS: Reliable).
    * Traffic light status (`/traffic_light` - Bool, QoS: Reliable).
    * Keyboard commands (`/keyboard_command` - String, QoS: Reliable).
  * Determines the robot's current operational state based on inputs and internal logic.
  * **Initial Traffic Light Check:** Waits in `STATE_STOPPED_AT_TRAFFIC_LIGHT` until the `/traffic_light` topic sends `True` (indicating the configured stop-color is *not* detected). Once `True` is received, the initial traffic light check is considered done (subscription is destroyed).
  * **Manual Pause:** Handles the `toggle_pause` command from `/keyboard_command` to enter/exit the `MANUAL_PAUSE` state. Stops the robot immediately upon pausing. Transitions directly to `STATE_FOLLOW_LANE` upon resuming.
  * Publishes the current state (`/robot/state` - String, QoS: Reliable).
  * Sends velocity commands (`/cmd_vel` - `geometry_msgs/Twist`) based on state (e.g., lane following uses P-control on offset with a 200Hz timer).
  * Relinquishes control of `/cmd_vel` during the `PASSING_OBSTACLE` state.
* **Dependencies:** NumPy.
>>>>>>> 4cf9a82e

### `gui_debug_node` ([View Code](/waymo/gui_debug_node.py))

* **Functionality:**
<<<<<<< HEAD
    * Subscribes to annotated image (`/lane/image_annotated`) and robot state (`/robot/state`).
    * Displays the annotated camera image in an OpenCV window.
    * Prints changes in the robot's state (including `PASSING_OBSTACLE`) to the console.
    * Primarily serves for debugging and visualization.
=======
  * Subscribes to annotated image (`/lane/image_annotated`) and robot state (`/robot/state`).
  * Displays the annotated camera image in an OpenCV window.
  * Prints changes in the robot's state (including `PASSING_OBSTACLE`) to the console.
  * Primarily serves for debugging and visualization.
>>>>>>> 4cf9a82e
* **Dependencies:** OpenCV, cv_bridge.

### `keyboard_handler_node`([View Code](/waymo/keyboard_handler_node.py))

* **Functionality:**
<<<<<<< HEAD
    * Listens for keyboard input in its terminal (requires interactive TTY).
    * Detects the 's' key press.
    * Publishes a `"toggle_pause"` message (`std_msgs/String`, Reliable QoS) on the `/keyboard_command` topic.
    * Used to remotely toggle pause/resume for the `state_manager_node`.
    * Restores terminal settings on exit.

* **Usage:**
    * **Important:** Must be run manually in a **separate, interactive terminal**
    * In the new terminal, source your workspace: `source install/setup.bash` (or `.zsh`).
    * Run the node: `ros2 run waymo keyboard_handler_node`
    * Ensure the terminal running the node has keyboard focus.
    * Press `s` to toggle the pause state (`MANUAL_PAUSE` <-> `FOLLOW_LANE`).
    * Press `Ctrl+C` in the handler's terminal to stop it cleanly.
=======
  * Listens for keyboard input in its terminal (requires interactive TTY).
  * Detects the 's' key press.
  * Publishes a `"toggle_pause"` message (`std_msgs/String`, Reliable QoS) on the `/keyboard_command` topic.
  * Used to remotely toggle pause/resume for the `state_manager_node`.
  * Restores terminal settings on exit.

* **Usage:**
  * **Important:** Must be run manually in a **separate, interactive terminal**
  * In the new terminal, source your workspace: `source install/setup.bash` (or `.zsh`).
  * Run the node: `ros2 run waymo keyboard_handler_node`
  * Ensure the terminal running the node has keyboard focus.
  * Press `s` to toggle the pause state (`MANUAL_PAUSE` <-> `FOLLOW_LANE`).
  * Press `Ctrl+C` in the handler's terminal to stop it cleanly.
>>>>>>> 4cf9a82e

---

## Parameters & Key Constants

Nodes can be configured via ROS2 parameters or internal constants:

### `lane_detection_node`

* See code for detailed parameter descriptions (`block_size`, `c_value`, `min_thickness`, `max_thickness`, `center_factor`, ROI parameters).
* `center_factor`: Crucial for scaling the lane offset into a steering command (Default: `0.03`). Tuning this affects lane following smoothness and ability to take curves.

### `obstacle_detection_node`

* `distance_to_stop`: Minimum frontal distance to trigger stop (Default: `0.25` m).
* `angle_range_min`/`max`: Defines the frontal detection cone (Defaults correspond to approx. +/- 11.5°).

<<<<<<< HEAD
### `state_manager_node`

* `drivingspeed`: Base driving speed during `FOLLOW_LANE` (Default: `0.15` m/s).
* `control_loop_period`: timer to smooth the driving during `FOLLOW_LANE` (Default: 200 Hz)

### `passing_obstacle_node`

* Uses internal constants defined at the top of the file:
    * `LINEAR_SPEED`, `ANGULAR_SPEED`: Speeds during the maneuver.
    * `SIDEWAYS_DISTANCE`: Target lateral distance for lane change.
    * `SIDE_SCAN_ANGLE_MIN_DEG`, `SIDE_SCAN_ANGLE_MAX_DEG`: Angular range for checking if the obstacle is passed (Note: Current values might reflect left side based on user testing environment).
    * `SIDE_SCAN_CLEAR_DISTANCE`: Distance threshold to consider the side clear.
    * `WAIT_DURATION_BEFORE_CHECK`: Pause duration before starting the side check.
=======
### `passing_obstacle_node`

* Uses internal constants defined at the top of the file:
  * `LINEAR_SPEED`, `ANGULAR_SPEED`: Speeds during the maneuver.
  * `SIDEWAYS_DISTANCE`: Target lateral distance for lane change.
  * `SIDE_SCAN_ANGLE_MIN_DEG`, `SIDE_SCAN_ANGLE_MAX_DEG`: Angular range for checking if the obstacle is passed (Note: Current values might reflect left side based on user testing environment).
  * `SIDE_SCAN_CLEAR_DISTANCE`: Distance threshold to consider the side clear.
  * `WAIT_DURATION_BEFORE_CHECK`: Pause duration before starting the side check.

### `traffic_light_detection_node` (SpecificColorDetector)

* Uses **internal, hardcoded** values for detection (see code):
  * `HSV Color Range`: Currently targets dark pink/magenta ([160, 50, 50] to [180, 255, 255]). *Should be made ROS parameters for flexibility.*
  * `min_blob_area`: Minimum area in pixels for a detected color blob to be considered valid (Currently: 100). *Should be made a ROS parameter.*
  * `ROI`: Image cropping factor (Currently: Top 50%). *Should be made a ROS parameter.*
  * `show_debug_windows`: Boolean flag in code to enable/disable OpenCV debug windows (Default: `False`).

### `state_manager_node`

* `drivingspeed`: Base driving speed during `FOLLOW_LANE` (Default: `0.15` m/s).
* (Internal) `control_loop_period`: Timer frequency for control loop (Default: 0.005s -> 200 Hz).
>>>>>>> 4cf9a82e

---

## Usage

### Prerequisites / Installation

1. **ROS2 Humble:** Ensure ROS2 Humble is installed.
    * [Ubuntu Installation Guide](https://docs.ros.org/en/humble/Installation/Ubuntu-Install-Debs.html)

2. **Colcon:** Install the build tool Colcon.

    ```bash
    sudo apt update
    sudo apt install python3-colcon-common-extensions
    ```

3. **Python Dependencies:** OpenCV, cv_bridge, NumPy, SciPy.
    * Install via ROS packages if possible:

        ```bash
        sudo apt update
        sudo apt install ros-humble-cv-bridge python3-opencv python3-scipy python3-numpy
        ```

    * Alternatively, use pip within your environment (e.g., Conda): `pip install numpy scipy opencv-python` (cv_bridge usually comes with ROS).

### Workspace Setup

1. Create a ROS2 workspace (if not already done):

    ```bash
    mkdir -p ~/ros2_ws/src
    cd ~/ros2_ws/src
    ```

2. Clone the waymo package from GitHub into your src folder:
    * with ssh:

        ```bash
        git clone git@github.com:Bigfire3/waymo.git
        ```

    * with https:

        ```bash
        git clone https://github.com/Bigfire3/waymo.git
        ```

3. **Build the package:**

    ```bash
    cd ~/ros2_ws
    colcon build --packages-select waymo
    ```

4. **Source the workspace:**

    ```bash
    source ~/ros2_ws/install/setup.bash
    ```

    *`Add this command to your .bashrc (or .zshrc) to avoid running it manually every time.`*

### Running the Package

The nodes can be most easily started together using the provided launch file:

1. **Source the workspace** (if not already done):

    ```bash
    source ~/ros2_ws/install/setup.bash
    ```

2. **Start the launch file:**

    ```bash
    ros2 launch waymo waymo_launch.py
    ```

    This will start `lane_detection_node`, `obstacle_detection_node`, `state_manager_node`, and `gui_debug_node`.

#### Alternative: Shell Script

<<<<<<< HEAD
The package also includes several scripts that automate the build process (only for `waymo`) and launching.
There is a script for bash, zsh and a conda environment.
=======
The package also includes several scripts that automate the build process and launch of `waymo`.
There is a script for bash, zsh and conda environment.
>>>>>>> 4cf9a82e

Here are the steps for bash:

1. Ensure the script is executable:

    ```bash
    cd ~/ros2_ws/src/waymo
    chmod +x run_waymo_bash.sh
    ```

2. Run the script:

    ```bash
    ./run_waymo_bash.sh
    ```

    *`(Paths in the script might need adjustment, e.g., the path to the workspace cd ~/ros2_ws and the source command)`*

### Modifying Parameters

Parameters can be changed at runtime via the ROS2 CLI. Open a new terminal (and source the workspace again: `source ~/ros2_ws/install/setup.bash`).

**Examples:**

* Change the stopping distance for obstacles:

    ```bash
    ros2 param set /obstacle_detection_node distance_to_stop 0.3
    ```

* Adjust the thresholding parameter for lane detection:

    ```bash
    ros2 param set /lane_detection_node c_value 25
    ```

* Change the base driving speed:

    ```bash
    ros2 param set /state_manager_node drivingspeed 0.1
    ```

* Adjust the ROI for lane detection:

    ```bash
    ros2 param set /lane_detection_node roi_top_left_h 0.6
    ```

### Testing Functionality / Monitoring Topics

Open new terminals (and source the workspace) to check the functionality:

1. **`Display motion commands (/cmd_vel):`**

    ```bash
    ros2 topic echo /cmd_vel
    ```

    *`Shows the velocity commands sent by state_manager_node.`*

2. **`Display robot state (/robot/state):`**

    ```bash
    ros2 topic echo /robot/state
    ```

    *`Shows the current state (WAYMO_STARTED, STOPPED, FOLLOW_LANE).`*

3. **`Display obstacle status (/obstacle/blocked):`**

    ```bash
    ros2 topic echo /obstacle/blocked
    ```

    *`Shows true or false, depending on whether an obstacle was detected.`*

<<<<<<< HEAD
4. **`Display lane offset (/lane/center_offset):`**
=======
4. **`Display traffic light status (/traffic_light):`**

    ```bash
    ros2 topic echo /traffic_light
    ```

    *Shows the boolean status from the color detector (`false` if specific color detected, `true` otherwise).*

5. **`Display lane offset (/lane/center_offset):`**
>>>>>>> 4cf9a82e

    ```bash
    ros2 topic echo /lane/center_offset
    ```

    *Shows the calculated lateral offset from the lane center.*

<<<<<<< HEAD
5. **Annotated Image (GUI):**
    * If `gui_debug_node` is running and the GUI libraries are functioning correctly, a window named `Kamerabild Debug` should appear, showing the processed camera image.

6. **Visualize Node Graph:**
=======
6. **Annotated Image (GUI):**
    * If `gui_debug_node` is running and the GUI libraries are functioning correctly, a window named `Kamerabild Debug` should appear, showing the processed camera image.

7. **Visualize Node Graph:**
>>>>>>> 4cf9a82e

    ```bash
    rqt_graph
    ```

    *`Shows how the nodes are connected and which topics they use (requires rqt).`*

---<|MERGE_RESOLUTION|>--- conflicted
+++ resolved
@@ -1,16 +1,3 @@
-<<<<<<< HEAD
-## Robotics Project Summer Semester 2025: Team Waymo
-
-**Project Milestones:**
-
-1. **[Done]** Basic Lane Following & Obstacle Reaction
-    * Follow detected lane lines.
-    * React to frontal obstacles (stop).
-2. **[WORK IN PROGRESS]** Traffic Light Reaction
-    * Detect traffic light states (Red/Green).
-    * Stop at red lights, proceed at green lights.
-3. **[Done]** Obstacle Passing & Lateral Obstacle Handling
-=======
 # Robotics Project Summer Semester 2025: Team Waymo
 
 ## **Project Milestones:**
@@ -22,7 +9,6 @@
     * Detects a specific predefined color (acting as 'Stop' signal).
     * Stops if configured color is detected initially, proceeds otherwise.
 3. **[DONE]** Obstacle Passing & Lateral Obstacle Handling
->>>>>>> 4cf9a82e
     * Pass stationary obstacles detected on the current lane by switching to the adjacent lane.
     * Ignore obstacles detected far off to the side of the road (handled implicitly by detection ranges).
 4. **[WORK IN PROGRESS]** Parking Maneuver
@@ -34,16 +20,6 @@
 6. **[WORK IN PROGRESS]** Intersection Handling
     * Detect intersections.
     * Execute turns (e.g., based on predefined route or commands).
-<<<<<<< HEAD
-
-# Task: Lane Following, Obstacle Detection, and Passing
-
-This repository contains ROS2 nodes in Python for basic lane following, frontal obstacle detection, and automated obstacle passing maneuvers, inspired by autonomous driving functions. The package is designed for ROS2 Humble.
-
----
-
-## Node Descriptions
-=======
 7. **[DONE]** Manual Pause Functionality
     * Added ability to pause and resume operation via keyboard command.
 
@@ -54,22 +30,12 @@
 ---
 
 ## **Node Descriptions**
->>>>>>> 4cf9a82e
 
 This package consists of several ROS2 nodes that work together:
 
 ### `lane_detection_node` ([View Code](/waymo/lane_detection_node.py))
 
 * **Functionality:**
-<<<<<<< HEAD
-    * Subscribes to raw image data (`/image_raw/compressed`).
-    * Uses OpenCV for image processing to detect lane lines (`lane.py`, `edge_detection.py`).
-    * Applies perspective transformation for a top-down view.
-    * Filters lines based on thickness.
-    * Calculates the robot's lateral offset from the lane center.
-    * Publishes annotated image (`/lane/image_annotated`).
-    * Publishes calculated center offset (`/lane/center_offset` - `std_msgs/Float64`).
-=======
 
   * Subscribes to raw image data (`/image_raw/compressed`).
   * Uses OpenCV for image processing to detect lane lines (`lane.py`, `edge_detection.py`).
@@ -79,44 +45,11 @@
   * Publishes annotated image (`/lane/image_annotated`).
   * Publishes calculated center offset (`/lane/center_offset` - `std_msgs/Float64`).
 
->>>>>>> 4cf9a82e
 * **Dependencies:** OpenCV, NumPy, cv_bridge.
 
 ### `obstacle_detection_node` ([View Code](/waymo/obstacle_detection_node.py))
 
 * **Functionality:**
-<<<<<<< HEAD
-    * Subscribes to laser scan data (`/scan` - `sensor_msgs/LaserScan`).
-    * Checks distance measurements in a frontal angular range.
-    * Detects if an obstacle is closer than `distance_to_stop`.
-    * Publishes obstacle status (`/obstacle/blocked` - `std_msgs/Bool`).
-* **Dependencies:** -
-
-### `state_manager_node` ([View Code](/waymo/state_manager_node.py))
-
-* **Functionality:**
-    * Acts as the main state machine (`WAYMO_STARTED`, `STOPPED`, `FOLLOW_LANE`, `PASSING_OBSTACLE`).
-    * Subscribes to obstacle status (`/obstacle/blocked`), lane offset (`/lane/center_offset`), and obstacle passed signal (`/obstacle/passed`).
-    * Determines the robot's current operational state.
-    * Publishes the current state (`/robot/state` - `std_msgs/String`).
-    * Sends velocity commands (`/cmd_vel` - `geometry_msgs/Twist`) based on state and lane offset (using P-control via a fixed-rate timer for smoothness).
-    * Relinquishes control of `/cmd_vel` during the `PASSING_OBSTACLE` state.
-* **Dependencies:** NumPy.
-
-### `passing_obstacle_node` ([View Code](/waymo/passing_obstacle_node.py))
-
-* **Functionality:**
-    * Handles the automated obstacle passing maneuver.
-    * Activated by `state_manager_node` when state becomes `PASSING_OBSTACLE`.
-    * Takes exclusive control of `/cmd_vel` during the maneuver.
-    * Subscribes to odometry (`/odom`) for orientation (yaw).
-    * Subscribes to laser scan (`/scan`) to check if the side is clear of the obstacle.
-    * Subscribes to lane offset (`/lane/center_offset`) to perform lane following on the adjacent lane during the pass.
-    * Executes a multi-step sequence: 90° turn left, move sideways (following adjacent lane), 90° turn right, drive straight (following adjacent lane) until the side scan indicates the obstacle is passed, 90° turn right, move sideways back to original lane (following lane), 90° turn left.
-    * Uses internal constants for maneuver parameters (turn angles, sideways distance, side scan angles, clear distance threshold).
-    * Publishes a signal upon completion (`/obstacle/passed` - `std_msgs/Bool`) to notify `state_manager_node`.
-* **Dependencies:** NumPy, SciPy (for quaternion conversion).
-=======
   * Subscribes to laser scan data (`/scan` - `sensor_msgs/LaserScan`).
   * Checks distance measurements in a frontal angular range.
   * Detects if an obstacle is closer than `distance_to_stop`.
@@ -166,42 +99,19 @@
   * Sends velocity commands (`/cmd_vel` - `geometry_msgs/Twist`) based on state (e.g., lane following uses P-control on offset with a 200Hz timer).
   * Relinquishes control of `/cmd_vel` during the `PASSING_OBSTACLE` state.
 * **Dependencies:** NumPy.
->>>>>>> 4cf9a82e
 
 ### `gui_debug_node` ([View Code](/waymo/gui_debug_node.py))
 
 * **Functionality:**
-<<<<<<< HEAD
-    * Subscribes to annotated image (`/lane/image_annotated`) and robot state (`/robot/state`).
-    * Displays the annotated camera image in an OpenCV window.
-    * Prints changes in the robot's state (including `PASSING_OBSTACLE`) to the console.
-    * Primarily serves for debugging and visualization.
-=======
   * Subscribes to annotated image (`/lane/image_annotated`) and robot state (`/robot/state`).
   * Displays the annotated camera image in an OpenCV window.
   * Prints changes in the robot's state (including `PASSING_OBSTACLE`) to the console.
   * Primarily serves for debugging and visualization.
->>>>>>> 4cf9a82e
 * **Dependencies:** OpenCV, cv_bridge.
 
 ### `keyboard_handler_node`([View Code](/waymo/keyboard_handler_node.py))
 
 * **Functionality:**
-<<<<<<< HEAD
-    * Listens for keyboard input in its terminal (requires interactive TTY).
-    * Detects the 's' key press.
-    * Publishes a `"toggle_pause"` message (`std_msgs/String`, Reliable QoS) on the `/keyboard_command` topic.
-    * Used to remotely toggle pause/resume for the `state_manager_node`.
-    * Restores terminal settings on exit.
-
-* **Usage:**
-    * **Important:** Must be run manually in a **separate, interactive terminal**
-    * In the new terminal, source your workspace: `source install/setup.bash` (or `.zsh`).
-    * Run the node: `ros2 run waymo keyboard_handler_node`
-    * Ensure the terminal running the node has keyboard focus.
-    * Press `s` to toggle the pause state (`MANUAL_PAUSE` <-> `FOLLOW_LANE`).
-    * Press `Ctrl+C` in the handler's terminal to stop it cleanly.
-=======
   * Listens for keyboard input in its terminal (requires interactive TTY).
   * Detects the 's' key press.
   * Publishes a `"toggle_pause"` message (`std_msgs/String`, Reliable QoS) on the `/keyboard_command` topic.
@@ -215,7 +125,6 @@
   * Ensure the terminal running the node has keyboard focus.
   * Press `s` to toggle the pause state (`MANUAL_PAUSE` <-> `FOLLOW_LANE`).
   * Press `Ctrl+C` in the handler's terminal to stop it cleanly.
->>>>>>> 4cf9a82e
 
 ---
 
@@ -233,21 +142,6 @@
 * `distance_to_stop`: Minimum frontal distance to trigger stop (Default: `0.25` m).
 * `angle_range_min`/`max`: Defines the frontal detection cone (Defaults correspond to approx. +/- 11.5°).
 
-<<<<<<< HEAD
-### `state_manager_node`
-
-* `drivingspeed`: Base driving speed during `FOLLOW_LANE` (Default: `0.15` m/s).
-* `control_loop_period`: timer to smooth the driving during `FOLLOW_LANE` (Default: 200 Hz)
-
-### `passing_obstacle_node`
-
-* Uses internal constants defined at the top of the file:
-    * `LINEAR_SPEED`, `ANGULAR_SPEED`: Speeds during the maneuver.
-    * `SIDEWAYS_DISTANCE`: Target lateral distance for lane change.
-    * `SIDE_SCAN_ANGLE_MIN_DEG`, `SIDE_SCAN_ANGLE_MAX_DEG`: Angular range for checking if the obstacle is passed (Note: Current values might reflect left side based on user testing environment).
-    * `SIDE_SCAN_CLEAR_DISTANCE`: Distance threshold to consider the side clear.
-    * `WAIT_DURATION_BEFORE_CHECK`: Pause duration before starting the side check.
-=======
 ### `passing_obstacle_node`
 
 * Uses internal constants defined at the top of the file:
@@ -269,7 +163,6 @@
 
 * `drivingspeed`: Base driving speed during `FOLLOW_LANE` (Default: `0.15` m/s).
 * (Internal) `control_loop_period`: Timer frequency for control loop (Default: 0.005s -> 200 Hz).
->>>>>>> 4cf9a82e
 
 ---
 
@@ -354,13 +247,8 @@
 
 #### Alternative: Shell Script
 
-<<<<<<< HEAD
-The package also includes several scripts that automate the build process (only for `waymo`) and launching.
-There is a script for bash, zsh and a conda environment.
-=======
 The package also includes several scripts that automate the build process and launch of `waymo`.
 There is a script for bash, zsh and conda environment.
->>>>>>> 4cf9a82e
 
 Here are the steps for bash:
 
@@ -437,9 +325,6 @@
 
     *`Shows true or false, depending on whether an obstacle was detected.`*
 
-<<<<<<< HEAD
-4. **`Display lane offset (/lane/center_offset):`**
-=======
 4. **`Display traffic light status (/traffic_light):`**
 
     ```bash
@@ -449,7 +334,6 @@
     *Shows the boolean status from the color detector (`false` if specific color detected, `true` otherwise).*
 
 5. **`Display lane offset (/lane/center_offset):`**
->>>>>>> 4cf9a82e
 
     ```bash
     ros2 topic echo /lane/center_offset
@@ -457,17 +341,10 @@
 
     *Shows the calculated lateral offset from the lane center.*
 
-<<<<<<< HEAD
-5. **Annotated Image (GUI):**
-    * If `gui_debug_node` is running and the GUI libraries are functioning correctly, a window named `Kamerabild Debug` should appear, showing the processed camera image.
-
-6. **Visualize Node Graph:**
-=======
 6. **Annotated Image (GUI):**
     * If `gui_debug_node` is running and the GUI libraries are functioning correctly, a window named `Kamerabild Debug` should appear, showing the processed camera image.
 
 7. **Visualize Node Graph:**
->>>>>>> 4cf9a82e
 
     ```bash
     rqt_graph
