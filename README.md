<<<<<<< HEAD
## Robotics Project Summer Semester 2025: Team Waymo

1. Step:

* follow street
* react to obstacles (stop->continue/ignore)

2. Step:

* react to traffic light

3. Step:

* pass obstacles on other street side
* ignore obstacles next to street

4. Step:

* recognize parking sign
* park in/out

5. Step:

* follow street with false road markings

6. Step:

* handle intersections

# Task 1: Lane Following and Obstacle Detection

This repository contains ROS2 nodes in Python for basic lane and obstacle detection, inspired by autonomous driving functions. The package is designed for ROS2 Humble.

---

## Node Descriptions

This package consists of several ROS2 nodes that work together:

### `lane_detection_node` ([View Code](https://github.com/Bigfire3/waymo/blob/development/waymo/lane_detection_node.py))

* **Functionality:**
    * Subscribes to raw image data from the topic `/image_raw/compressed`.
    * Uses OpenCV for image processing to detect lane lines (utilizes helper modules `lane.py` and `edge_detection.py`).
    * Applies a perspective transformation to get a top-down view of the lane.
    * Filters detected lines based on their thickness.
    * Calculates the lateral offset of the robot from the lane center.
    * Publishes the annotated image (with detected lines and ROI) on the topic `/lane/image_annotated`.
    * Publishes the calculated offset from the lane center on the topic `/lane/center_offset` (type `std_msgs/Float64`).
* **Dependencies:** OpenCV, NumPy, cv_bridge.

### `obstacle_detection_node` ([View Code](https://github.com/Bigfire3/waymo/blob/development/waymo/obstacle_detection_node.py))

* **Functionality:**
    * Subscribes to laser scan data from the topic `/scan` (type `sensor_msgs/LaserScan`).
    * Checks distance measurements within a configurable angular range in front of the robot.
    * Detects if an obstacle is closer than a defined stopping distance.
    * Publishes a boolean value on the topic `/obstacle/blocked` (type `std_msgs/Bool`), which is `true` if an obstacle is too close.
* **Dependencies:** -

### `state_manager_node` ([View Code](https://github.com/Bigfire3/waymo/blob/development/waymo/state_manager_node.py))

* **Functionality:**
    * Acts as a state machine for the robot.
    * Subscribes to the obstacle status from `/obstacle/blocked` and the lane offset from `/lane/center_offset`.
    * Determines the current state of the robot (e.g., `WAYMO_STARTED`, `STOPPED`, `FOLLOW_LANE`).
    * Publishes the current state on the topic `/robot/state` (type `std_msgs/String`).
    * Sends velocity commands (forward and rotation) to the robot via the topic `/cmd_vel` (type `geometry_msgs/Twist`), based on the state and lane offset.
* **Dependencies:** -

### `gui_debug_node` ([View Code](https://github.com/Bigfire3/waymo/blob/development/waymo/gui_debug_node.py))

* **Functionality:**
    * Subscribes to the annotated image from `/lane/image_annotated` and the robot state from `/robot/state`.
    * Displays the annotated camera image in an OpenCV window named `Kamerabild Debug`.
    * Prints changes in the robot's state to the console.
    * Primarily serves for debugging and visualization.
* **Dependencies:** OpenCV, cv_bridge.

---

## Parameters

Several nodes allow configuration via ROS2 parameters:

### `lane_detection_node`

* **Thresholding & Filtering:**
    * `block_size`: Size of the neighborhood area for adaptive thresholding (Default: `11`).
    * `c_value`: Constant subtracted from the mean or weighted mean (Default: `20`).
    * `min_thickness`: Minimum average thickness (area/perimeter) for valid line contours (Default: `2.5`).
    * `max_thickness`: Maximum average thickness for valid line contours (Default: `5.0`).
* **Center Calculation:**
    * `center_factor`: Factor for scaling the pixel offset into a control command (Default: `0.025`).
* **Perspective Transform ROI (Region of Interest):**
    * `roi_top_left_w`, `roi_top_left_h`: Relative coordinates (width, height) of the top-left corner of the ROI (Default: `0.2`, `0.65`).
    * `roi_top_right_w`, `roi_top_right_h`: Top-right corner (Default: `0.8`, `0.65`).
    * `roi_bottom_left_w`, `roi_bottom_left_h`: Bottom-left corner (Default: `0.0`, `1.0`).
    * `roi_bottom_right_w`, `roi_bottom_right_h`: Bottom-right corner (Default: `1.0`, `1.0`).
    * `desired_roi_padding_factor`: Relative distance from the edge in the transformed image (Default: `0.25`).

### `obstacle_detection_node`

* `distance_to_stop`: Minimum distance (in meters) at which an obstacle is detected as blocking (Default: `0.25`).
* `angle_range_min`: Minimum angle (in radians, relative to the robot's front) for obstacle detection (Default: `-0.2 rad`, approx. -11.5°).
* `angle_range_max`: Maximum angle (in radians) for obstacle detection (Default: `0.2 rad`, approx. +11.5°).

### `state_manager_node`

* `drivingspeed`: Base speed for driving (Default: `0.15 m/s`). *`Note: The code seems to partially hardcode this value to 0.15, check the implementation.`*
=======
# Robotics Project Summer Semester 2025: Team Waymo

## **Project Milestones:**

1. **[DONE]** Basic Lane Following & Obstacle Reaction
    * Follow detected lane lines.
    * React to frontal obstacles (stop).
2. **[DONE]** Traffic Light Detection (Color-Based)
    * Detects a specific predefined color (acting as 'Stop' signal).
    * Stops if configured color is detected initially, proceeds otherwise.
3. **[DONE]** Obstacle Passing & Lateral Obstacle Handling
    * Pass stationary obstacles detected on the current lane by switching to the adjacent lane.
    * Ignore obstacles detected far off to the side of the road (handled implicitly by detection ranges).
4. **[WORK IN PROGRESS]** Parking Maneuver
    * Recognize a designated parking sign.
    * Execute an automated parking maneuver (e.g., parallel parking).
    * Execute an automated maneuver to leave the parking spot.
5. **[WORK IN PROGRESS]** Robust Lane Following
    * Handle faded, incorrect, or missing lane markings.
6. **[WORK IN PROGRESS]** Intersection Handling
    * Detect intersections.
    * Execute turns (e.g., based on predefined route or commands).
7. **[DONE]** Manual Pause Functionality
    * Added ability to pause and resume operation via keyboard command.

---

This repository contains ROS2 nodes in Python for basic lane following, frontal obstacle detection, automated obstacle passing maneuvers, and automated parking maneuvers inspired by autonomous driving functions. The package is designed for ROS2 Humble.

---

## **Node Descriptions**

This package consists of several ROS2 nodes that work together:

### `lane_detection_node` ([View Code](/waymo/lane_detection_node.py))

* **Functionality:**

  * Subscribes to raw image data (`/image_raw/compressed`).
  * Uses OpenCV for image processing to detect lane lines (`lane.py`, `edge_detection.py`).
  * Applies perspective transformation for a top-down view.
  * Filters lines based on thickness.
  * Calculates the robot's lateral offset from the lane center.
  * Publishes annotated image (`/lane/image_annotated`).
  * Publishes calculated center offset (`/lane/center_offset` - `std_msgs/Float64`).

* **Dependencies:** OpenCV, NumPy, cv_bridge.

### `obstacle_detection_node` ([View Code](/waymo/obstacle_detection_node.py))

* **Functionality:**
  * Subscribes to laser scan data (`/scan` - `sensor_msgs/LaserScan`).
  * Checks distance measurements in a frontal angular range.
  * Detects if an obstacle is closer than `distance_to_stop`.
  * Publishes obstacle status (`/obstacle/blocked` - `std_msgs/Bool`).
* **Dependencies:** -

### `passing_obstacle_node` ([View Code](/waymo/passing_obstacle_node.py))

* **Functionality:**
  * Handles the automated obstacle passing maneuver.
  * Activated by `state_manager_node` when state becomes `PASSING_OBSTACLE`.
  * Takes exclusive control of `/cmd_vel` during the maneuver.
  * Subscribes to odometry (`/odom`) for orientation (yaw).
  * Subscribes to laser scan (`/scan`) to check if the side is clear of the obstacle.
  * Subscribes to lane offset (`/lane/center_offset`) to perform lane following on the adjacent lane during the pass.
  * Executes a multi-step sequence: 90° turn left, move sideways (following adjacent lane), 90° turn right, drive straight (following adjacent lane) until the side scan indicates the obstacle is passed, 90° turn right, move sideways back to original lane (following lane), 90° turn left.
  * Uses internal constants for maneuver parameters (turn angles, sideways distance, side scan angles, clear distance threshold).
  * Publishes a signal upon completion (`/obstacle/passed` - `std_msgs/Bool`) to notify `state_manager_node`.
* **Dependencies:** NumPy, SciPy (for quaternion conversion).

### `traffic_light_detection_node` ([View Code](/waymo/traffic_light_detection_node.py))

* **Functionality:**
  * Subscribes to raw image data (`/image_raw/compressed` - QoS: Best Effort).
  * Detects a specific predefined color range in the HSV color space (currently configured for dark pink/magenta: H=[160-180], S=[50-255], V=[50-255]).
  * Filters detections based on minimum blob area (currently 100 pixels).
  * Publishes the detection status on `/traffic_light` (`std_msgs/Bool` - QoS: Reliable).
  * **Note:** Publishes `False` if the configured color *is* detected (interpreted as "Stop") and `True` if the color is *not* detected (interpreted as "Go").
  * Includes optional OpenCV debug windows (`show_debug_windows` flag in code).
* **Dependencies:** OpenCV, NumPy.

### `state_manager_node` ([View Code](/waymo/state_manager_node.py))

* **Functionality:**
  * Acts as the main state machine. Key states include: `STATE_STOPPED_AT_TRAFFIC_LIGHT`, `STATE_FOLLOW_LANE`, `STATE_STOPPED_AT_OBSTACLE`, `STATE_PASSING_OBSTACLE`, `MANUAL_PAUSE`.
  * Starts in the `STATE_STOPPED_AT_TRAFFIC_LIGHT` state.
  * Subscribes to:
    * Obstacle status (`/obstacle/blocked` - Bool, QoS: Best Effort).
    * Lane offset (`/lane/center_offset` - Float64, QoS: Best Effort).
    * Obstacle passed signal (`/obstacle/passed` - Bool, QoS: Reliable).
    * Traffic light status (`/traffic_light` - Bool, QoS: Reliable).
    * Keyboard commands (`/keyboard_command` - String, QoS: Reliable).
  * Determines the robot's current operational state based on inputs and internal logic.
  * **Initial Traffic Light Check:** Waits in `STATE_STOPPED_AT_TRAFFIC_LIGHT` until the `/traffic_light` topic sends `True` (indicating the configured stop-color is *not* detected). Once `True` is received, the initial traffic light check is considered done (subscription is destroyed).
  * **Manual Pause:** Handles the `toggle_pause` command from `/keyboard_command` to enter/exit the `MANUAL_PAUSE` state. Stops the robot immediately upon pausing. Transitions directly to `STATE_FOLLOW_LANE` upon resuming.
  * Publishes the current state (`/robot/state` - String, QoS: Reliable).
  * Sends velocity commands (`/cmd_vel` - `geometry_msgs/Twist`) based on state (e.g., lane following uses P-control on offset with a 200Hz timer).
  * Relinquishes control of `/cmd_vel` during the `PASSING_OBSTACLE` state.
* **Dependencies:** NumPy.

### `gui_debug_node` ([View Code](/waymo/gui_debug_node.py))

* **Functionality:**
  * Subscribes to annotated image (`/lane/image_annotated`) and robot state (`/robot/state`).
  * Displays the annotated camera image in an OpenCV window.
  * Prints changes in the robot's state (including `PASSING_OBSTACLE`) to the console.
  * Primarily serves for debugging and visualization.
* **Dependencies:** OpenCV, cv_bridge.

### `keyboard_handler_node`([View Code](/waymo/keyboard_handler_node.py))

* **Functionality:**
  * Listens for keyboard input in its terminal (requires interactive TTY).
  * Detects the 's' key press.
  * Publishes a `"toggle_pause"` message (`std_msgs/String`, Reliable QoS) on the `/keyboard_command` topic.
  * Used to remotely toggle pause/resume for the `state_manager_node`.
  * Restores terminal settings on exit.

* **Usage:**
  * **Important:** Must be run manually in a **separate, interactive terminal**
  * In the new terminal, source your workspace: `source install/setup.bash` (or `.zsh`).
  * Run the node: `ros2 run waymo keyboard_handler_node`
  * Ensure the terminal running the node has keyboard focus.
  * Press `s` to toggle the pause state (`MANUAL_PAUSE` <-> `FOLLOW_LANE`).
  * Press `Ctrl+C` in the handler's terminal to stop it cleanly.

---

## Parameters & Key Constants

Nodes can be configured via ROS2 parameters or internal constants:

### `lane_detection_node`

* See code for detailed parameter descriptions (`block_size`, `c_value`, `min_thickness`, `max_thickness`, `center_factor`, ROI parameters).
* `center_factor`: Crucial for scaling the lane offset into a steering command (Default: `0.03`). Tuning this affects lane following smoothness and ability to take curves.

### `obstacle_detection_node`

* `distance_to_stop`: Minimum frontal distance to trigger stop (Default: `0.25` m).
* `angle_range_min`/`max`: Defines the frontal detection cone (Defaults correspond to approx. +/- 11.5°).

### `passing_obstacle_node`

* Uses internal constants defined at the top of the file:
  * `LINEAR_SPEED`, `ANGULAR_SPEED`: Speeds during the maneuver.
  * `SIDEWAYS_DISTANCE`: Target lateral distance for lane change.
  * `SIDE_SCAN_ANGLE_MIN_DEG`, `SIDE_SCAN_ANGLE_MAX_DEG`: Angular range for checking if the obstacle is passed (Note: Current values might reflect left side based on user testing environment).
  * `SIDE_SCAN_CLEAR_DISTANCE`: Distance threshold to consider the side clear.
  * `WAIT_DURATION_BEFORE_CHECK`: Pause duration before starting the side check.

### `traffic_light_detection_node` (SpecificColorDetector)

* Uses **internal, hardcoded** values for detection (see code):
  * `HSV Color Range`: Currently targets dark pink/magenta ([160, 50, 50] to [180, 255, 255]). *Should be made ROS parameters for flexibility.*
  * `min_blob_area`: Minimum area in pixels for a detected color blob to be considered valid (Currently: 100). *Should be made a ROS parameter.*
  * `ROI`: Image cropping factor (Currently: Top 50%). *Should be made a ROS parameter.*
  * `show_debug_windows`: Boolean flag in code to enable/disable OpenCV debug windows (Default: `False`).

### `state_manager_node`

* `drivingspeed`: Base driving speed during `FOLLOW_LANE` (Default: `0.15` m/s).
* (Internal) `control_loop_period`: Timer frequency for control loop (Default: 0.005s -> 200 Hz).
>>>>>>> 16ecea65

---

## Usage

### Prerequisites / Installation

<<<<<<< HEAD
1.  **ROS2 Humble:** Ensure ROS2 Humble is installed.
    * [Ubuntu Installation Guide](https://docs.ros.org/en/humble/Installation/Ubuntu-Install-Debs.html)

2.  **Colcon:** Install the build tool Colcon.
=======
1. **ROS2 Humble:** Ensure ROS2 Humble is installed.
    * [Ubuntu Installation Guide](https://docs.ros.org/en/humble/Installation/Ubuntu-Install-Debs.html)

2. **Colcon:** Install the build tool Colcon.

>>>>>>> 16ecea65
    ```bash
    sudo apt update
    sudo apt install python3-colcon-common-extensions
    ```

<<<<<<< HEAD
3.  **Python Dependencies (OpenCV, cv_bridge):** These are necessary for image processing and the GUI.
    * **cv_bridge:** Essential for converting between ROS image messages and OpenCV images.
    * **OpenCV:** Required for image processing algorithms.

    First, try installing via ROS packages (recommended on Ubuntu):
    ```bash
    sudo apt update
    sudo apt install ros-humble-cv-bridge python3-opencv
    ```

### Workspace Setup

1.  Create a ROS2 workspace (if not already done):
=======
3. **Python Dependencies:** OpenCV, cv_bridge, NumPy, SciPy.
    * Install via ROS packages if possible:

        ```bash
        sudo apt update
        sudo apt install ros-humble-cv-bridge python3-opencv python3-scipy python3-numpy
        ```

    * Alternatively, use pip within your environment (e.g., Conda): `pip install numpy scipy opencv-python` (cv_bridge usually comes with ROS).

### Workspace Setup

1. Create a ROS2 workspace (if not already done):

>>>>>>> 16ecea65
    ```bash
    mkdir -p ~/ros2_ws/src
    cd ~/ros2_ws/src
    ```

<<<<<<< HEAD
2.  Clone the waymo package from GitHub into your src folder:
    * with ssh:
        ```bash
        git clone git@github.com:Bigfire3/waymo.git
        ```
    * with https:
        ```bash
        git clone [https://github.com/Bigfire3/waymo.git](https://github.com/Bigfire3/waymo.git)
        ```

3.  **Build the package:**
=======
2. Clone the waymo package from GitHub into your src folder:
    * with ssh:

        ```bash
        git clone git@github.com:Bigfire3/waymo.git
        ```

    * with https:

        ```bash
        git clone https://github.com/Bigfire3/waymo.git
        ```

3. **Build the package:**

>>>>>>> 16ecea65
    ```bash
    cd ~/ros2_ws
    colcon build --packages-select waymo
    ```

<<<<<<< HEAD
4.  **Source the workspace:**
    ```bash
    source ~/ros2_ws/install/setup.bash
    ```
=======
4. **Source the workspace:**

    ```bash
    source ~/ros2_ws/install/setup.bash
    ```

>>>>>>> 16ecea65
    *`Add this command to your .bashrc (or .zshrc) to avoid running it manually every time.`*

### Running the Package

The nodes can be most easily started together using the provided launch file:

<<<<<<< HEAD
1.  **Source the workspace** (if not already done):
=======
1. **Source the workspace** (if not already done):

>>>>>>> 16ecea65
    ```bash
    source ~/ros2_ws/install/setup.bash
    ```

<<<<<<< HEAD
2.  **Start the launch file:**
    ```bash
    ros2 launch waymo waymo_launch.py
    ```
    This will start `lane_detection_node`, `obstacle_detection_node`, `state_manager_node`, and `gui_debug_node`.

#### Alternative: `run_waymo.sh` Script

The package also includes a script `run_waymo.sh` that automates the build process (only for `waymo`) and launching.

1.  Ensure the script is executable:
    ```bash
    cd ~/ros2_ws/src/waymo
    chmod +x run_waymo.sh
    ```

2.  Run the script:
    ```bash
    ./run_waymo.sh
    ```
=======
2. **Start the launch file:**

    ```bash
    ros2 launch waymo waymo_launch.py
    ```

    This will start `lane_detection_node`, `obstacle_detection_node`, `state_manager_node`, and `gui_debug_node`.

#### Alternative: Shell Script

The package also includes several scripts that automate the build process and launch of `waymo`.
There is a script for bash, zsh and conda environment.

Here are the steps for bash:

1. Ensure the script is executable:

    ```bash
    cd ~/ros2_ws/src/waymo
    chmod +x run_waymo_bash.sh
    ```

2. Run the script:

    ```bash
    ./run_waymo_bash.sh
    ```

>>>>>>> 16ecea65
    *`(Paths in the script might need adjustment, e.g., the path to the workspace cd ~/ros2_ws and the source command)`*

### Modifying Parameters

Parameters can be changed at runtime via the ROS2 CLI. Open a new terminal (and source the workspace again: `source ~/ros2_ws/install/setup.bash`).

**Examples:**

* Change the stopping distance for obstacles:
<<<<<<< HEAD
    ```bash
    ros2 param set /obstacle_detection_node distance_to_stop 0.3
    ```
* Adjust the thresholding parameter for lane detection:
    ```bash
    ros2 param set /lane_detection_node c_value 25
    ```
* Change the base driving speed:
    ```bash
    ros2 param set /state_manager_node drivingspeed 0.1
    ```
* Adjust the ROI for lane detection:
=======

    ```bash
    ros2 param set /obstacle_detection_node distance_to_stop 0.3
    ```

* Adjust the thresholding parameter for lane detection:

    ```bash
    ros2 param set /lane_detection_node c_value 25
    ```

* Change the base driving speed:

    ```bash
    ros2 param set /state_manager_node drivingspeed 0.1
    ```

* Adjust the ROI for lane detection:

>>>>>>> 16ecea65
    ```bash
    ros2 param set /lane_detection_node roi_top_left_h 0.6
    ```

### Testing Functionality / Monitoring Topics

Open new terminals (and source the workspace) to check the functionality:

<<<<<<< HEAD
1.  **`Display motion commands (/cmd_vel):`**
    ```bash
    ros2 topic echo /cmd_vel
    ```
    *`Shows the velocity commands sent by state_manager_node.`*

2.  **`Display robot state (/robot/state):`**
    ```bash
    ros2 topic echo /robot/state
    ```
    *`Shows the current state (WAYMO_STARTED, STOPPED, FOLLOW_LANE).`*

3.  **`Display obstacle status (/obstacle/blocked):`**
    ```bash
    ros2 topic echo /obstacle/blocked
    ```
    *`Shows true or false, depending on whether an obstacle was detected.`*

4.  **`Display lane offset (/lane/center_offset):`**
    ```bash
    ros2 topic echo /lane/center_offset
    ```
    *Shows the calculated lateral offset from the lane center.*

5.  **Annotated Image (GUI):**
    * If `gui_debug_node` is running and the GUI libraries are functioning correctly, a window named `Kamerabild Debug` should appear, showing the processed camera image.

6.  **Visualize Node Graph:**
    ```bash
    rqt_graph
    ```
=======
1. **`Display motion commands (/cmd_vel):`**

    ```bash
    ros2 topic echo /cmd_vel
    ```

    *`Shows the velocity commands sent by state_manager_node.`*

2. **`Display robot state (/robot/state):`**

    ```bash
    ros2 topic echo /robot/state
    ```

    *`Shows the current state (WAYMO_STARTED, STOPPED, FOLLOW_LANE).`*

3. **`Display obstacle status (/obstacle/blocked):`**

    ```bash
    ros2 topic echo /obstacle/blocked
    ```

    *`Shows true or false, depending on whether an obstacle was detected.`*

4. **`Display traffic light status (/traffic_light):`**

    ```bash
    ros2 topic echo /traffic_light
    ```

    *Shows the boolean status from the color detector (`false` if specific color detected, `true` otherwise).*

5. **`Display lane offset (/lane/center_offset):`**

    ```bash
    ros2 topic echo /lane/center_offset
    ```

    *Shows the calculated lateral offset from the lane center.*

6. **Annotated Image (GUI):**
    * If `gui_debug_node` is running and the GUI libraries are functioning correctly, a window named `Kamerabild Debug` should appear, showing the processed camera image.

7. **Visualize Node Graph:**

    ```bash
    rqt_graph
    ```

>>>>>>> 16ecea65
    *`Shows how the nodes are connected and which topics they use (requires rqt).`*

---<|MERGE_RESOLUTION|>--- conflicted
+++ resolved
@@ -1,115 +1,3 @@
-<<<<<<< HEAD
-## Robotics Project Summer Semester 2025: Team Waymo
-
-1. Step:
-
-* follow street
-* react to obstacles (stop->continue/ignore)
-
-2. Step:
-
-* react to traffic light
-
-3. Step:
-
-* pass obstacles on other street side
-* ignore obstacles next to street
-
-4. Step:
-
-* recognize parking sign
-* park in/out
-
-5. Step:
-
-* follow street with false road markings
-
-6. Step:
-
-* handle intersections
-
-# Task 1: Lane Following and Obstacle Detection
-
-This repository contains ROS2 nodes in Python for basic lane and obstacle detection, inspired by autonomous driving functions. The package is designed for ROS2 Humble.
-
----
-
-## Node Descriptions
-
-This package consists of several ROS2 nodes that work together:
-
-### `lane_detection_node` ([View Code](https://github.com/Bigfire3/waymo/blob/development/waymo/lane_detection_node.py))
-
-* **Functionality:**
-    * Subscribes to raw image data from the topic `/image_raw/compressed`.
-    * Uses OpenCV for image processing to detect lane lines (utilizes helper modules `lane.py` and `edge_detection.py`).
-    * Applies a perspective transformation to get a top-down view of the lane.
-    * Filters detected lines based on their thickness.
-    * Calculates the lateral offset of the robot from the lane center.
-    * Publishes the annotated image (with detected lines and ROI) on the topic `/lane/image_annotated`.
-    * Publishes the calculated offset from the lane center on the topic `/lane/center_offset` (type `std_msgs/Float64`).
-* **Dependencies:** OpenCV, NumPy, cv_bridge.
-
-### `obstacle_detection_node` ([View Code](https://github.com/Bigfire3/waymo/blob/development/waymo/obstacle_detection_node.py))
-
-* **Functionality:**
-    * Subscribes to laser scan data from the topic `/scan` (type `sensor_msgs/LaserScan`).
-    * Checks distance measurements within a configurable angular range in front of the robot.
-    * Detects if an obstacle is closer than a defined stopping distance.
-    * Publishes a boolean value on the topic `/obstacle/blocked` (type `std_msgs/Bool`), which is `true` if an obstacle is too close.
-* **Dependencies:** -
-
-### `state_manager_node` ([View Code](https://github.com/Bigfire3/waymo/blob/development/waymo/state_manager_node.py))
-
-* **Functionality:**
-    * Acts as a state machine for the robot.
-    * Subscribes to the obstacle status from `/obstacle/blocked` and the lane offset from `/lane/center_offset`.
-    * Determines the current state of the robot (e.g., `WAYMO_STARTED`, `STOPPED`, `FOLLOW_LANE`).
-    * Publishes the current state on the topic `/robot/state` (type `std_msgs/String`).
-    * Sends velocity commands (forward and rotation) to the robot via the topic `/cmd_vel` (type `geometry_msgs/Twist`), based on the state and lane offset.
-* **Dependencies:** -
-
-### `gui_debug_node` ([View Code](https://github.com/Bigfire3/waymo/blob/development/waymo/gui_debug_node.py))
-
-* **Functionality:**
-    * Subscribes to the annotated image from `/lane/image_annotated` and the robot state from `/robot/state`.
-    * Displays the annotated camera image in an OpenCV window named `Kamerabild Debug`.
-    * Prints changes in the robot's state to the console.
-    * Primarily serves for debugging and visualization.
-* **Dependencies:** OpenCV, cv_bridge.
-
----
-
-## Parameters
-
-Several nodes allow configuration via ROS2 parameters:
-
-### `lane_detection_node`
-
-* **Thresholding & Filtering:**
-    * `block_size`: Size of the neighborhood area for adaptive thresholding (Default: `11`).
-    * `c_value`: Constant subtracted from the mean or weighted mean (Default: `20`).
-    * `min_thickness`: Minimum average thickness (area/perimeter) for valid line contours (Default: `2.5`).
-    * `max_thickness`: Maximum average thickness for valid line contours (Default: `5.0`).
-* **Center Calculation:**
-    * `center_factor`: Factor for scaling the pixel offset into a control command (Default: `0.025`).
-* **Perspective Transform ROI (Region of Interest):**
-    * `roi_top_left_w`, `roi_top_left_h`: Relative coordinates (width, height) of the top-left corner of the ROI (Default: `0.2`, `0.65`).
-    * `roi_top_right_w`, `roi_top_right_h`: Top-right corner (Default: `0.8`, `0.65`).
-    * `roi_bottom_left_w`, `roi_bottom_left_h`: Bottom-left corner (Default: `0.0`, `1.0`).
-    * `roi_bottom_right_w`, `roi_bottom_right_h`: Bottom-right corner (Default: `1.0`, `1.0`).
-    * `desired_roi_padding_factor`: Relative distance from the edge in the transformed image (Default: `0.25`).
-
-### `obstacle_detection_node`
-
-* `distance_to_stop`: Minimum distance (in meters) at which an obstacle is detected as blocking (Default: `0.25`).
-* `angle_range_min`: Minimum angle (in radians, relative to the robot's front) for obstacle detection (Default: `-0.2 rad`, approx. -11.5°).
-* `angle_range_max`: Maximum angle (in radians) for obstacle detection (Default: `0.2 rad`, approx. +11.5°).
-
-### `state_manager_node`
-
-* `drivingspeed`: Base speed for driving (Default: `0.15 m/s`). *`Note: The code seems to partially hardcode this value to 0.15, check the implementation.`*
-=======
 # Robotics Project Summer Semester 2025: Team Waymo
 
 ## **Project Milestones:**
@@ -275,7 +163,6 @@
 
 * `drivingspeed`: Base driving speed during `FOLLOW_LANE` (Default: `0.15` m/s).
 * (Internal) `control_loop_period`: Timer frequency for control loop (Default: 0.005s -> 200 Hz).
->>>>>>> 16ecea65
 
 ---
 
@@ -283,38 +170,16 @@
 
 ### Prerequisites / Installation
 
-<<<<<<< HEAD
-1.  **ROS2 Humble:** Ensure ROS2 Humble is installed.
-    * [Ubuntu Installation Guide](https://docs.ros.org/en/humble/Installation/Ubuntu-Install-Debs.html)
-
-2.  **Colcon:** Install the build tool Colcon.
-=======
 1. **ROS2 Humble:** Ensure ROS2 Humble is installed.
     * [Ubuntu Installation Guide](https://docs.ros.org/en/humble/Installation/Ubuntu-Install-Debs.html)
 
 2. **Colcon:** Install the build tool Colcon.
 
->>>>>>> 16ecea65
     ```bash
     sudo apt update
     sudo apt install python3-colcon-common-extensions
     ```
 
-<<<<<<< HEAD
-3.  **Python Dependencies (OpenCV, cv_bridge):** These are necessary for image processing and the GUI.
-    * **cv_bridge:** Essential for converting between ROS image messages and OpenCV images.
-    * **OpenCV:** Required for image processing algorithms.
-
-    First, try installing via ROS packages (recommended on Ubuntu):
-    ```bash
-    sudo apt update
-    sudo apt install ros-humble-cv-bridge python3-opencv
-    ```
-
-### Workspace Setup
-
-1.  Create a ROS2 workspace (if not already done):
-=======
 3. **Python Dependencies:** OpenCV, cv_bridge, NumPy, SciPy.
     * Install via ROS packages if possible:
 
@@ -329,31 +194,17 @@
 
 1. Create a ROS2 workspace (if not already done):
 
->>>>>>> 16ecea65
     ```bash
     mkdir -p ~/ros2_ws/src
     cd ~/ros2_ws/src
     ```
 
-<<<<<<< HEAD
-2.  Clone the waymo package from GitHub into your src folder:
+2. Clone the waymo package from GitHub into your src folder:
     * with ssh:
+
         ```bash
         git clone git@github.com:Bigfire3/waymo.git
         ```
-    * with https:
-        ```bash
-        git clone [https://github.com/Bigfire3/waymo.git](https://github.com/Bigfire3/waymo.git)
-        ```
-
-3.  **Build the package:**
-=======
-2. Clone the waymo package from GitHub into your src folder:
-    * with ssh:
-
-        ```bash
-        git clone git@github.com:Bigfire3/waymo.git
-        ```
 
     * with https:
 
@@ -363,63 +214,29 @@
 
 3. **Build the package:**
 
->>>>>>> 16ecea65
     ```bash
     cd ~/ros2_ws
     colcon build --packages-select waymo
     ```
 
-<<<<<<< HEAD
-4.  **Source the workspace:**
+4. **Source the workspace:**
+
     ```bash
     source ~/ros2_ws/install/setup.bash
     ```
-=======
-4. **Source the workspace:**
+
+    *`Add this command to your .bashrc (or .zshrc) to avoid running it manually every time.`*
+
+### Running the Package
+
+The nodes can be most easily started together using the provided launch file:
+
+1. **Source the workspace** (if not already done):
 
     ```bash
     source ~/ros2_ws/install/setup.bash
     ```
 
->>>>>>> 16ecea65
-    *`Add this command to your .bashrc (or .zshrc) to avoid running it manually every time.`*
-
-### Running the Package
-
-The nodes can be most easily started together using the provided launch file:
-
-<<<<<<< HEAD
-1.  **Source the workspace** (if not already done):
-=======
-1. **Source the workspace** (if not already done):
-
->>>>>>> 16ecea65
-    ```bash
-    source ~/ros2_ws/install/setup.bash
-    ```
-
-<<<<<<< HEAD
-2.  **Start the launch file:**
-    ```bash
-    ros2 launch waymo waymo_launch.py
-    ```
-    This will start `lane_detection_node`, `obstacle_detection_node`, `state_manager_node`, and `gui_debug_node`.
-
-#### Alternative: `run_waymo.sh` Script
-
-The package also includes a script `run_waymo.sh` that automates the build process (only for `waymo`) and launching.
-
-1.  Ensure the script is executable:
-    ```bash
-    cd ~/ros2_ws/src/waymo
-    chmod +x run_waymo.sh
-    ```
-
-2.  Run the script:
-    ```bash
-    ./run_waymo.sh
-    ```
-=======
 2. **Start the launch file:**
 
     ```bash
@@ -448,7 +265,6 @@
     ./run_waymo_bash.sh
     ```
 
->>>>>>> 16ecea65
     *`(Paths in the script might need adjustment, e.g., the path to the workspace cd ~/ros2_ws and the source command)`*
 
 ### Modifying Parameters
@@ -458,40 +274,25 @@
 **Examples:**
 
 * Change the stopping distance for obstacles:
-<<<<<<< HEAD
+
     ```bash
     ros2 param set /obstacle_detection_node distance_to_stop 0.3
     ```
+
 * Adjust the thresholding parameter for lane detection:
+
     ```bash
     ros2 param set /lane_detection_node c_value 25
     ```
+
 * Change the base driving speed:
+
     ```bash
     ros2 param set /state_manager_node drivingspeed 0.1
     ```
+
 * Adjust the ROI for lane detection:
-=======
-
-    ```bash
-    ros2 param set /obstacle_detection_node distance_to_stop 0.3
-    ```
-
-* Adjust the thresholding parameter for lane detection:
-
-    ```bash
-    ros2 param set /lane_detection_node c_value 25
-    ```
-
-* Change the base driving speed:
-
-    ```bash
-    ros2 param set /state_manager_node drivingspeed 0.1
-    ```
-
-* Adjust the ROI for lane detection:
-
->>>>>>> 16ecea65
+
     ```bash
     ros2 param set /lane_detection_node roi_top_left_h 0.6
     ```
@@ -500,39 +301,6 @@
 
 Open new terminals (and source the workspace) to check the functionality:
 
-<<<<<<< HEAD
-1.  **`Display motion commands (/cmd_vel):`**
-    ```bash
-    ros2 topic echo /cmd_vel
-    ```
-    *`Shows the velocity commands sent by state_manager_node.`*
-
-2.  **`Display robot state (/robot/state):`**
-    ```bash
-    ros2 topic echo /robot/state
-    ```
-    *`Shows the current state (WAYMO_STARTED, STOPPED, FOLLOW_LANE).`*
-
-3.  **`Display obstacle status (/obstacle/blocked):`**
-    ```bash
-    ros2 topic echo /obstacle/blocked
-    ```
-    *`Shows true or false, depending on whether an obstacle was detected.`*
-
-4.  **`Display lane offset (/lane/center_offset):`**
-    ```bash
-    ros2 topic echo /lane/center_offset
-    ```
-    *Shows the calculated lateral offset from the lane center.*
-
-5.  **Annotated Image (GUI):**
-    * If `gui_debug_node` is running and the GUI libraries are functioning correctly, a window named `Kamerabild Debug` should appear, showing the processed camera image.
-
-6.  **Visualize Node Graph:**
-    ```bash
-    rqt_graph
-    ```
-=======
 1. **`Display motion commands (/cmd_vel):`**
 
     ```bash
@@ -582,7 +350,6 @@
     rqt_graph
     ```
 
->>>>>>> 16ecea65
     *`Shows how the nodes are connected and which topics they use (requires rqt).`*
 
 ---